--- conflicted
+++ resolved
@@ -100,23 +100,7 @@
 	endif()
 endif()
 
-<<<<<<< HEAD
-if(GCC_VERSION VERSION_GREATER_EQUAL "9.0" AND GCC_VERSION VERSION_LESS "9.2")
-	message(WARNING "
-	It looks like you are compiling with 9.0.x or 9.1.x. Using these versions is not recommended,
-	as there is a bug known to cause the compiler to segfault while compiling. See patch
-	https://gitweb.gentoo.org/proj/gcc-patches.git/commit/?id=275ab714637a64672c6630cfd744af2c70957d5a
-	Even with that patch, compiling with LTO may still segfault. Use at your own risk!
-	This text being in a compile log in an open issue may cause it to be closed.")
-endif()
-
-# Prevent fmt from being built with exceptions, or being thrown at call sites.
-set(CMAKE_CXX_FLAGS "${CMAKE_CXX_FLAGS} -DFMT_EXCEPTIONS=0")
-
-add_subdirectory(3rdparty/des)
-add_subdirectory(3rdparty/fmt/fmt EXCLUDE_FROM_ALL)
-=======
->>>>>>> 027db248
+add_subdirectory(3rdparty/des EXCLUDE_FROM_ALL)
 add_subdirectory(3rdparty/rapidyaml/rapidyaml EXCLUDE_FROM_ALL)
 add_subdirectory(3rdparty/lzma EXCLUDE_FROM_ALL)
 add_subdirectory(3rdparty/libchdr EXCLUDE_FROM_ALL)
