--- conflicted
+++ resolved
@@ -58,9 +58,6 @@
 			</Target>
 		</Build>
 		<Compiler>
-<<<<<<< HEAD
-			<Add option="-march=native" />
-=======
 			<Add option="-march=i486" />
 			<Add option="-Wno-format" />
 			<Add option="-Wno-unused-parameter" />
@@ -72,7 +69,6 @@
 			<Add option="-pipe -msse -msse2" />
 			<Add option="-mpreferred-stack-boundary=2" />
 			<Add option="-m32" />
->>>>>>> 43bac9c6
 			<Add directory="../../include/Utilities" />
 			<Add directory="../../include" />
 			<Add directory="../../../3rdparty" />
