# Brazilian Portuguese Translation for pcsx2 (Iconized)
# Copyright (C) 2015 PCSX2 Dev Team
# This file is distributed under the same license as the PCSX2 package.
# Rafael Fontenelle <rffontenelle@gmail.com>, 2011, 2012, 2013, 2014, 2015.
#
msgid ""
msgstr ""
"Project-Id-Version: pcsx2 iconized master\n"
"Report-Msgid-Bugs-To: https://github.com/PCSX2/pcsx2/issues\n"
<<<<<<< HEAD
"POT-Creation-Date: 2015-12-22 16:57+0100\n"
"PO-Revision-Date: 2015-07-18 17:02-0300\n"
"Last-Translator: Rafael Ferreira <rafael.f.f1@gmail.com>\n"
=======
"POT-Creation-Date: 2015-12-22 10:08-0200\n"
"PO-Revision-Date: 2015-12-22 10:49-0200\n"
"Last-Translator: Rafael Fontenelle <rffontenelle@gmail.com>\n"
>>>>>>> 05e45b19
"Language-Team: \n"
"Language: pt_BR\n"
"MIME-Version: 1.0\n"
"Content-Type: text/plain; charset=UTF-8\n"
"Content-Transfer-Encoding: 8bit\n"
"X-Poedit-KeywordsList: pxE;pxEt\n"
"X-Poedit-SourceCharset: utf-8\n"
"Plural-Forms: nplurals=2; plural=(n > 1);\n"
"X-Generator: Poedit 1.8.6\n"

#: common/src/Utilities/Exceptions.cpp:275
msgid ""
"There is not enough virtual memory available, or necessary virtual memory "
"mappings have already been reserved by other processes, services, or DLLs."
msgstr ""
"Não há memória virtual suficiente disponível, ou mapeamentos de memória "
"virtual necessários já foram reservados para outros processos, serviços ou "
"DLLs."

#: pcsx2/CDVD/CDVD.cpp:398
msgid ""
"Playstation game discs are not supported by PCSX2.  If you want to emulate "
"PSX games then you'll have to download a PSX-specific emulator, such as "
"ePSXe or PCSX."
msgstr ""
"Discos de jogos de Playstation não têm suporte no PCSX2. Se você quiser "
"emular jogos de PSX, então você terá que fazer download de um emulador "
"especificamente para PSX, como ePSXe ou PCSX."

#: pcsx2/System.cpp:129
msgid ""
"This recompiler was unable to reserve contiguous memory required for "
"internal caches.  This error can be caused by low virtual memory resources, "
"such as a small or disabled swapfile, or by another program that is hogging "
"a lot of memory."
msgstr ""
"Esse recompilador não conseguiu reservar memória contígua necessária para os "
"caches internos. Esse erro pode ser causado por baixo recurso de memória "
"virtual, como um arquivo de memória swap pequeno ou desabilitado, ou por "
"outro programa que está ocupando muita memória."

#: pcsx2/System.cpp:374
msgid ""
"PCSX2 is unable to allocate memory needed for the PS2 virtual machine. Close "
"out some memory hogging background tasks and try again."
msgstr ""
"PCSX2 não conseguiu alocar a memória necessária para a máquina virtual do "
"PS2. Feche algumas tarefas que estejam utilizando muita memória e tente "
"novamente."

#: pcsx2/gui/AppInit.cpp:147
msgid ""
"Warning: Some of the configured PS2 recompilers failed to initialize and "
"have been disabled:"
msgstr ""
"Aviso: Alguns recompiladores de PS2 configurados falharam em inicializar e "
"foram desativados:"

#: pcsx2/gui/AppInit.cpp:205
msgid ""
"Note: Recompilers are not necessary for PCSX2 to run, however they typically "
"improve emulation speed substantially. You may have to manually re-enable "
"the recompilers listed above, if you resolve the errors."
msgstr ""
"Nota: Recompiladores não são necessários para que o PCSX2 funcione, porém "
"eles normalmente melhoram substancialmente a velocidade de emulação. Talvez "
"você tenha que ativar novamente os recompiladores listados acima, se você "
"solucionar os erros."

#: pcsx2/gui/AppMain.cpp:148
msgid ""
"PCSX2 requires a PS2 BIOS in order to run.  For legal reasons, you *must* "
"obtain a BIOS from an actual PS2 unit that you own (borrowing doesn't "
"count).  Please consult the FAQs and Guides for further instructions."
msgstr ""
"PCSX2 requer uma BIOS de PS2 para poder funcionar. Por razões legais, você "
"*deve* obter uma BIOS de uma unidade PS2 que você possua (pegar emprestado "
"não conta). Por favor consulte os FAQs e os Guias para mais instruções."

#: pcsx2/gui/AppMain.cpp:674
msgid ""
"'Ignore' to continue waiting for the thread to respond.\n"
"'Cancel' to attempt to cancel the thread.\n"
"'Terminate' to quit PCSX2 immediately.\n"
msgstr ""
"\"Ignorar\" para continuar esperando pela resposta da thread.\n"
"\"Cancelar\" para tentar cancelar a thread.\n"
"\"Terminar\" para sair do PCSX2 imediatamente.\n"

#: pcsx2/gui/AppUserMode.cpp:57
msgid ""
"Please ensure that these folders are created and that your user account is "
"granted write permissions to them -- or re-run PCSX2 with elevated "
"(administrator) rights, which should grant PCSX2 the ability to create the "
"necessary folders itself.  If you do not have elevated rights on this "
"computer, then you will need to switch to User Documents mode (click button "
"below)."
msgstr ""
"Por favor certifique-se de que essas pastas tenham sido criadas e que sua "
"conta de usuário possui permissões de escrita a elas -- ou rode novamente o "
"PCSX2 com permissões elevadas (administrador), o que deveria permitir ao "
"PCSX2 a habilidade para criar as pastas necessárias. Se você não tem "
"permissões elevadas nesse computador, então você vai precisar alternar para "
"o modo de Documentos do Usuário (clique no botão abaixo)"

#: pcsx2/gui/Dialogs/ConvertMemoryCardDialog.cpp:66
msgid ""
"Please note that the resulting file may not actually contain all saves, "
"depending on how many are in the source memory card."
msgstr ""
"Por favor, note que o arquivo resultante pode não exatamente conter todos os "
"saves, dependendo de quantos estiverem armazenados no cartão de memória "
"original."

#: pcsx2/gui/Dialogs/ConvertMemoryCardDialog.cpp:68
msgid ""
"WARNING: Converting a memory card may take a while! Please do not close the "
"emulator during the conversion process, even if the emulator is no longer "
"responding to input."
msgstr ""
"AVISO: Converter um cartão de memória pode levar um tempo! Por favor, não "
"feche o emulador durante o processo de conversão, mesmo se o emulador não "
"estiver mais respondendo aos comandos do teclado, mouse, etc."

#: pcsx2/gui/Dialogs/ConvertMemoryCardDialog.cpp:87
msgid "Convert this memory card to a standard 8 MB Memory Card .ps2 file."
msgstr ""
"Converte este cartão de memória para um arquivo padrão de cartão de memória "
"(.ps2) de 8 MB."

#: pcsx2/gui/Dialogs/ConvertMemoryCardDialog.cpp:89
msgid "Convert this memory card to a 16 MB Memory Card .ps2 file."
msgstr ""
"Converte este cartão de memória para um arquivo padrão de cartão de memória "
"(.ps2) de 16 MB."

#: pcsx2/gui/Dialogs/ConvertMemoryCardDialog.cpp:91
msgid "Convert this memory card to a 32 MB Memory Card .ps2 file."
msgstr ""
"Converte este cartão de memória para um arquivo padrão de cartão de memória "
"(.ps2) de 32 MB."

#: pcsx2/gui/Dialogs/ConvertMemoryCardDialog.cpp:93
msgid "Convert this memory card to a 64 MB Memory Card .ps2 file."
msgstr ""
"Converte este cartão de memória para um arquivo padrão de cartão de memória "
"(.ps2) de 64 MB."

#: pcsx2/gui/Dialogs/CreateMemoryCardDialog.cpp:197
msgid ""
"NTFS compression can be changed manually at any time by using file "
"properties from Windows Explorer."
msgstr ""
"Compressão NTFS pode ser alterada manualmente a qualquer tempo usando as "
"propriedades de arquivo no Windows Explorer."

#: pcsx2/gui/Dialogs/FirstTimeWizard.cpp:49
msgid ""
"This is the folder where PCSX2 saves your settings, including settings "
"generated by most plugins (some older plugins may not respect this value)."
msgstr ""
"Esta é a pasta onde PCSX2 salva suas configurações, incluindo as geradas "
"pela maioria dos plug-ins (plug-ins antigos podem não seguir esse "
"comportamento)."

#: pcsx2/gui/Dialogs/FirstTimeWizard.cpp:52
msgid ""
"You may optionally specify a location for your PCSX2 settings here.  If the "
"location contains existing PCSX2 settings, you will be given the option to "
"import or overwrite them."
msgstr ""
"Você pode opcionalmente especificar um local para suas configurações de "
"PCSX2 aqui. Se o local contiver configurações existentes de PCSX2, será dado "
"a você a opção de importar ou reescrevê-las."

#: pcsx2/gui/Dialogs/FirstTimeWizard.cpp:96
#, c-format
msgid ""
"This wizard will help guide you through configuring plugins, memory cards, "
"and BIOS.  It is recommended if this is your first time installing %s that "
"you view the readme and configuration guide."
msgstr ""
"Esse assistente vai guiá-lo nas configurações de plug-ins, cartões de "
"memórias e BIOS. É recomendado se for a sua primeira instalando %s que veja "
"o readme e o guia de configuração."

#: pcsx2/gui/Dialogs/FirstTimeWizard.cpp:139
msgid ""
"PCSX2 requires a *legal* copy of the PS2 BIOS in order to run games.\n"
"You cannot use a copy obtained from a friend or the Internet.\n"
"You must dump the BIOS from your *own* Playstation 2 console."
msgstr ""
"PCSX2 requer uma cópia *legal* da BIOS de PS2 para poder rodar jogos.\n"
"Você não pode usar uma cópia obtida de um amigo ou da Internet.\n"
"Você deve extrair a BIOS de seu *próprio* console de Playstation 2."

#: pcsx2/gui/Dialogs/ImportSettingsDialog.cpp:31
#, c-format
msgid ""
"Existing %s settings have been found in the configured settings folder.  "
"Would you like to import these settings or overwrite them with %s default "
"values?\n"
"\n"
"(or press Cancel to select a different settings folder)"
msgstr ""
"Foram encontradas configurações de %s na pasta de configurações definida. "
"Você gostaria de importar essas configurações ou sobrescrevê-las com os "
"valores padrões do %s?\n"
"\n"
"(ou pressione Cancelar para selecionar uma pasta de configurações diferente)"

#: pcsx2/gui/Dialogs/McdConfigDialog.cpp:30
msgid ""
"NTFS compression is built-in, fast, and completely reliable; and typically "
"compresses memory cards very well (this option is highly recommended)."
msgstr ""
"Compressão NTFS é incorporada, rápida, e completamente confiável; e "
"normalmente faz compressão de cartões de memória muito bem (essa opção é "
"altamente recomendada)."

#: pcsx2/gui/Dialogs/McdConfigDialog.cpp:39
msgid ""
"Avoids memory card corruption by forcing games to re-index card contents "
"after loading from savestates.  May not be compatible with all games (Guitar "
"Hero)."
msgstr ""
"Evita corrupção de cartões de memória forçando jogos a reindexar o conteúdo "
"dos cartões após carregados os savestates. Pode não ser compatível com todos "
"jogos (ex: Guitar Hero)."

#: pcsx2/gui/Dialogs/McdConfigDialog.cpp:45
msgid ""
"(Folder type only) Re-index memory card content every time the running "
"software changes. This prevents the memory card from running out of space "
"for saves."
msgstr ""
"(Tipo pasta apenas) Indexa novamente o conteúdo do cartão de memória a cada "
"alteração do software em execução. Isso evita que o cartão de memória de "
"ficar sem espaço para saves."

#: pcsx2/gui/Dialogs/StuckThreadDialog.cpp:33
#, c-format
msgid ""
"The thread '%s' is not responding.  It could be deadlocked, or it might just "
"be running *really* slowly."
msgstr ""
"A thread \"%s\" não está respondendo. Pode estar num deadlock, ou pode estar "
"rodando *realmente* devagar."

#: pcsx2/gui/Dialogs/SysConfigDialog.cpp:38
msgid ""
"Warning!  You are running PCSX2 with command line options that override your "
"configured settings.  These command line options will not be reflected in "
"the Settings dialog, and will be disabled if you apply any changes here."
msgstr ""
"Aviso! Você está rodando o PCSX2 com opções de linha de comando que "
"substituem as suas configurações. Essas opções de linha de comando não vão "
"se refletir na janela de Configurações, e vão ser desativadas se você "
"aplicar qualquer alteração aqui."

#: pcsx2/gui/Dialogs/SysConfigDialog.cpp:55
msgid ""
"Warning!  You are running PCSX2 with command line options that override your "
"configured plugin and/or folder settings.  These command line options will "
"not be reflected in the settings dialog, and will be disabled when you apply "
"settings changes here."
msgstr ""
"Aviso! Você está rodando o PCSX2 com opções de linha de comando que "
"substituem as suas configurações de plug-in e/ou pasta. Essas opções de "
"linha de comando não vão se refletir na janela de Configurações, e vão ser "
"desativadas se você aplicar qualquer alteração aqui."

#: pcsx2/gui/Dialogs/SysConfigDialog.cpp:129
msgid ""
"The Presets apply speed hacks, some recompiler options and some game fixes "
"known to boost speed.\n"
"Known important game fixes will be applied automatically.\n"
"\n"
"Presets info:\n"
"1 -     The most accurate emulation but also the slowest.\n"
"3 --> Tries to balance speed with compatibility.\n"
"4 -     Some more aggressive hacks.\n"
"6 -     Too many hacks which will probably slow down most games.\n"
msgstr ""
"As Predefinições aplicam hacks de velocidade, algumas opções de "
"recompiladores e algumas correções de jogos conhecidas por impulsionar "
"velocidade. \n"
"Correções de jogos conhecidas como importantes serão aplicados "
"automaticamente.\n"
"\n"
"Informações das Predefinições:\n"
"1 -     A emulação mais precisa, mas também a mais lenta.\n"
"3 --> Tenta balancear velocidade com compatibilidade.\n"
"4 -     Alguns hacks mais agressivos.\n"
"6 -     Hacks demais, o que provavelmente vai deixar a maioria dos jogos "
"lentos.\n"

#: pcsx2/gui/Dialogs/SysConfigDialog.cpp:136
msgid ""
"The Presets apply speed hacks, some recompiler options and some game fixes "
"known to boost speed.\n"
"Known important game fixes will be applied automatically.\n"
"\n"
"--> Uncheck to modify settings manually (with current preset as base)"
msgstr ""
"As Predefinições aplicam hacks de velocidade, algumas opções de "
"recompiladores e algumas correções de jogos conhecidas por impulsionar "
"velocidade. \n"
"Correções de jogos conhecidas como importantes serão aplicadas "
"automaticamente.\n"
"\n"
"--> Desmarque para modificar configurações manualmente (com base na "
"predefinição selecionada)"

#: pcsx2/gui/IsoDropTarget.cpp:28
msgid ""
"This action will reset the existing PS2 virtual machine state; all current "
"progress will be lost.  Are you sure?"
msgstr ""
"Essa ação vai redefinir o estado da máquina virtual existente de PS2; todo "
"progresso atual será perdido. Você tem certeza?"

#: pcsx2/gui/MainMenuClicks.cpp:115
#, c-format
msgid ""
"This command clears %s settings and allows you to re-run the First-Time "
"Wizard.  You will need to manually restart %s after this operation.\n"
"\n"
"WARNING!!  Click OK to delete *ALL* settings for %s and force-close the app, "
"losing any current emulation progress.  Are you absolutely sure?\n"
"\n"
"(note: settings for plugins are unaffected)"
msgstr ""
"Esse comando apaga as configurações de %s e permite que você rode novamente "
"o Assistente de Primeiras Configurações. Você precisará reiniciar o %s "
"manualmente após esta operação.\n"
"\n"
"AVISO!! Clique OK para excluir *TODAS* configurações do %s e forçar "
"finalização do aplicativo, perdendo todo progresso da emulação. Você tem "
"absoluta certeza?\n"
"\n"
"(nota: configurações dos plug-ins não serão afetadas)"

#: pcsx2/gui/MemoryCardFile.cpp:84 pcsx2/gui/MemoryCardFolder.h:522
#, c-format
msgid ""
"The PS2-slot %d has been automatically disabled.  You can correct the "
"problem\n"
"and re-enable it at any time using Config:Memory cards from the main menu."
msgstr ""
"O slot de PS2 %d foi desabilitado automaticamente. Você pode consertar o "
"problema\n"
"e ativá-lo novamente a qualquer tempo em Configuração:Cartões de Memória, no "
"menu principal."

#: pcsx2/gui/MemoryCardFolder.h:527
#, c-format
msgid "(FolderMcd) Memory Card is full, could not add: %s"
msgstr ""
"(Pasta Cart.Mem.) Cartão de memória está cheio, não foi possível adicionar: "
"%s"

#: pcsx2/gui/Panels/BiosSelectorPanel.cpp:138
msgid ""
"Please select a valid BIOS.  If you are unable to make a valid selection "
"then press Cancel to close the Configuration panel."
msgstr ""
"Por favor selecione uma BIOS válida. Se você não conseguir fazer uma seleção "
"válida, então pressione Cancelar para fechar o painel de Configuração."

#: pcsx2/gui/Panels/CpuPanel.cpp:112
msgid "Notice: Most games are fine with the default options. "
msgstr "Nota: A maioria dos jogos ficarão bem, com as opções padrões."

#: pcsx2/gui/Panels/CpuPanel.cpp:179
msgid "Notice: Most games are fine with the default options."
msgstr "Nota: A maioria dos jogos ficarão bem, com as opções padrões."

#: pcsx2/gui/Panels/DirPickerPanel.cpp:69
msgid ""
"The specified path/directory does not exist.  Would you like to create it?"
msgstr "O caminho/diretório especificado não existe. Você gostaria de criá-lo?"

#: pcsx2/gui/Panels/DirPickerPanel.cpp:157
msgid ""
"When checked this folder will automatically reflect the default associated "
"with PCSX2's current usermode setting. "
msgstr ""
"Quando marcado, essa pasta vai refletir automaticamente a associação padrão "
"com a configuração de modo usuário do PCSX2."

#: pcsx2/gui/Panels/GSWindowPanel.cpp:54
msgid ""
"Zoom = 100: Fit the entire image to the window without any cropping.\n"
"Above/Below 100: Zoom In/Out\n"
"0: Automatic-Zoom-In untill the black-bars are gone (Aspect ratio is kept, "
"some of the image goes out of screen).\n"
"  NOTE: Some games draw their own black-bars, which will not be removed with "
"'0'.\n"
"\n"
"Keyboard: CTRL + NUMPAD-PLUS: Zoom-In, CTRL + NUMPAD-MINUS: Zoom-Out, CTRL + "
"NUMPAD-*: Toggle 100/0"
msgstr ""
"Zoom = 100: ajusta toda a imagem à janela sem qualquer perda.\n"
"Acima/Abaixo 100: Mais/Menos Zoom\n"
"0: Mais Zoom Automático até as faixas pretas sumirem (Taxa de proporção é "
"mantida, algumas imagens podem extrapolar a janela.)\n"
"  NOTA: Alguns jogos desenham suas próprias faixas pretas, as quais não vão "
"ser removidas com '0'\n"
"\n"
"Teclado: CTRL + Tecla \"+\" do Numpad: Mais Zoom, CTRL + Tecla \"-\" do "
"Numpad: Menos Zoom, CTRL + Tecla \"*\" do Numpad: Alternar entre 100 e 0."

#: pcsx2/gui/Panels/GSWindowPanel.cpp:57
msgid ""
"Vsync eliminates screen tearing but typically has a big performance hit. It "
"usually only applies to fullscreen mode, and may not work with all GS "
"plugins."
msgstr ""
"Vsync elimina ranhuras na tela, mas tipicamente prejudica em muito a "
"performance. Isso normalmente se aplica ao modo tela cheia, e pode não "
"funcionar com todos plug-ins GS."

#: pcsx2/gui/Panels/GSWindowPanel.cpp:60
msgid ""
"Check this to force the mouse cursor invisible inside the GS window; useful "
"if using the mouse as a primary control device for gaming.  By default the "
"mouse auto-hides after 2 seconds of inactivity."
msgstr ""
"Marque, para forçar o cursor do mouse a ficar oculto dentro da janela do GS; "
"útil se usando o mouse como dispositivo de controle primário para jogar. Por "
"padrão o mouse se auto-oculta após 2 segundos de inatividade."

#: pcsx2/gui/Panels/GSWindowPanel.cpp:63
msgid ""
"Enables automatic mode switch to fullscreen when starting or resuming "
"emulation. You can still toggle fullscreen display at any time using alt-"
"enter."
msgstr ""
"Habilita alteração automática para tela cheia quando iniciando ou resumindo "
"emulação. Você pode ativar/desativar tela cheia a qualquer tempo com Alt"
"+Enter."

#: pcsx2/gui/Panels/GSWindowPanel.cpp:70
msgid ""
"Completely closes the often large and bulky GS window when pressing ESC or "
"pausing the emulator."
msgstr ""
"Fecha completamente a janela do GS, normalmente grande e volumosa, quando "
"pressionado ESC ou suspendido o emulador."

#: pcsx2/gui/Panels/GameFixesPanel.cpp:69
msgid ""
"Known to affect following games:\n"
" * Digital Devil Saga (Fixes FMV and crashes)\n"
" * SSX (Fixes bad graphics and crashes)\n"
" * Resident Evil: Dead Aim (Causes garbled textures)"
msgstr ""
"Sabe-se que afeta os seguintes jogos:\n"
" * Digital Devil Saga (Conserta FMV e travamentos)\n"
" * SSX (Conserta gráficos ruins e travamentos)\n"
" * Resident Evil: Dead Aim (Causa texturas confusas)"

#: pcsx2/gui/Panels/GameFixesPanel.cpp:78
msgid ""
"Known to affect following games:\n"
" * Bleach Blade Battler\n"
" * Growlanser II and III\n"
" * Wizardry"
msgstr ""
"Sabe-se que afeta os jogos:\n"
" * Bleach Blade Battler\n"
" * Growlanser II e III\n"
" * Wizardry"

#: pcsx2/gui/Panels/GameFixesPanel.cpp:83
msgid ""
"Known to affect following games:\n"
" * Mana Khemia 1 (Going \"off campus\")\n"
msgstr ""
"Sabe-se que afeta os seguintes jogos:\n"
" * Mana Khemia 1 (\"off campus\")\n"

#: pcsx2/gui/Panels/GameFixesPanel.cpp:88
msgid ""
"Known to affect following games:\n"
" * Test Drive Unlimited\n"
" * Transformers"
msgstr ""
"Sabe-se que afeta os seguintes jogos:\n"
"* Test Drive Unlimited\n"
"* Transformers"

#: pcsx2/gui/Panels/GameFixesPanel.cpp:116
msgid ""
"It's better to enable 'Automatic game fixes' at the main menu instead, and "
"leave this page empty. ('Automatic' means: selectively use specific tested "
"fixes for specific games). Manual game fixes will NOT increase your "
"performance. In fact they may decrease it."
msgstr ""
"É melhor habilitar 'Correções de Jogos Automáticas' no menu principal, e "
"deixar esta página vazia. ('Automáticas' significa: uso seletivo testado "
"especificamente para jogos específicos). Correções de jogos manuais NÃO VAI "
"aumentar sua performance. Na verdade, elas podem até diminuí-la."

#: pcsx2/gui/Panels/GameFixesPanel.cpp:120
msgid ""
"Gamefixes can work around wrong emulation in some titles. \n"
"They may also cause compatibility or performance issues.\n"
"\n"
"The safest way is to make sure that all game fixes are completely disabled."
msgstr ""
"Correções de Jogos podem contornar problemas de emulação de alguns jogos. \n"
"Podem também causar problemas de compatibilidade ou performance.\n"
"\n"
"O mais seguro é garantir que todas as correções de jogos estejam "
"desabilitadas."

#: pcsx2/gui/Panels/MemoryCardListPanel.cpp:686
#, c-format
msgid ""
"You are about to delete the formatted memory card '%s'. All data on this "
"card will be lost!  Are you absolutely and quite positively sure?"
msgstr ""
"Você irá excluir o cartão de memória formatado '%s'. Todos dados nesse "
"cartão serão perdidos! Você tem certeza bem positiva e absoluta?"

#: pcsx2/gui/Panels/MemoryCardListPanel.cpp:725
msgid ""
"Failed: Duplicate is only allowed to an empty PS2-Port or to the file system."
msgstr ""
"Falhou: Duplicação só é permitida para uma Porta-PS2 vazia ou para o sistema "
"de arquivos."

#: pcsx2/gui/Panels/MemoryCardListPanel.cpp:767
#, c-format
msgid "Failed: Destination memory card '%s' is in use."
msgstr "Falhou: O cartão de memória destinatário '%s' está em uso."

#: pcsx2/gui/Panels/MiscPanelStuff.cpp:35
msgid ""
"Please select your preferred default location for PCSX2 user-level documents "
"below (includes memory cards, screenshots, settings, and savestates).  These "
"folder locations can be overridden at any time using the Plugin/BIOS "
"Selector panel."
msgstr ""
"Por favor selecione o seu local padrão preferido para os documentos de nível "
"de usuário do PCSX2 aqui (inclui cartões de memória, capturas de tela, "
"configurações e savestates). A localização dessas pastas podem ser "
"substituídas a qualquer tempo usando o painel de Seleção de Plug-in/BIOS."

#: pcsx2/gui/Panels/MiscPanelStuff.cpp:38
msgid ""
"You can change the preferred default location for PCSX2 user-level documents "
"here (includes memory cards, screenshots, settings, and savestates).  This "
"option only affects Standard Paths which are set to use the installation "
"default value."
msgstr ""
"Você pode alterar o local padrão preferido para os documentos de nível de "
"usuário do PCSX2 aqui (inclui cartões de memória, capturas de tela, "
"configurações e savestates). Essa opção somente afeta Caminhos Padrões, os "
"quais são configurados para usar o valor padrão de instalação."

#: pcsx2/gui/Panels/PathsPanel.cpp:40
msgid ""
"This folder is where PCSX2 records savestates; which are recorded either by "
"using menus/toolbars, or by pressing F1/F3 (save/load)."
msgstr ""
"Essa pasta é onde PCSX2 armazena os savestates, os quais são armazenados "
"usando menus/barras de ferramentas, ou pressionando F1/F3 (carregar/salvar)."

#: pcsx2/gui/Panels/PathsPanel.cpp:48
msgid ""
"This folder is where PCSX2 saves screenshots.  Actual screenshot image "
"format and style may vary depending on the GS plugin being used."
msgstr ""
"Essa pasta é onde PCSX2 armazena as capturas de tela. O formato e estilo "
"real da imagem de captura de tela pode variar dependendo do plug-in de GS "
"está sendo usado."

#: pcsx2/gui/Panels/PathsPanel.cpp:56
msgid ""
"This folder is where PCSX2 saves its logfiles and diagnostic dumps.  Most "
"plugins will also adhere to this folder, however some older plugins may "
"ignore it."
msgstr ""
"Essa pasta é onde PCSX2 armazena seus arquivos de log e de extração para "
"diagnóstico. A maioria dos plug-ins vão também aderir a essa pasta, mas "
"alguns plug-ins antigos podem acabar por ignorá-la."

#: pcsx2/gui/Panels/PluginSelectorPanel.cpp:242
msgid ""
"Warning!  Changing plugins requires a complete shutdown and reset of the PS2 "
"virtual machine. PCSX2 will attempt to save and restore the state, but if "
"the newly selected plugins are incompatible the recovery may fail, and "
"current progress will be lost.\n"
"\n"
"Are you sure you want to apply settings now?"
msgstr ""
"Aviso! Alteração nos plug-ins requer completa finalização e reinício da "
"máquina virtual de PS2. PCSX2 vai tentar salvar e restaurar o estado, mas se "
"os plug-ins agora selecionados forem incompatíveis, a recuperação pode "
"falhar, e o progresso atual será perdido.\n"
"\n"
"Você tem certeza que deseja aplicar as alterações agora?"

#: pcsx2/gui/Panels/PluginSelectorPanel.cpp:453
#, c-format
msgid ""
"All plugins must have valid selections for %s to run.  If you are unable to "
"make a valid selection due to missing plugins or an incomplete install of "
"%s, then press Cancel to close the Configuration panel."
msgstr ""
"Todos plug-ins devem ter seleção válida para %s rodar. Se você não conseguir "
"uma seleção válida por causa de plug-ins faltando ou uma instalação "
"incompleta de %s, então pressione Cancelar para fechar o painel de "
"Configurações."

#: pcsx2/gui/Panels/SpeedhacksPanel.cpp:29
<<<<<<< HEAD
#, fuzzy
=======
>>>>>>> 05e45b19
msgid ""
"-2 - Reduces the EE's cyclerate by about 50%.  Moderate speedup, but *will* "
"cause stuttering audio on many FMVs."
msgstr ""
<<<<<<< HEAD
"3 - Reduz a frequência de ciclo do EE em mais ou menos 55%. Aceleração "
"moderada, mas *vai* causar falhas de áudio em muitos FMVs."

#: pcsx2/gui/Panels/SpeedhacksPanel.cpp:34
#, fuzzy
=======
"-2 - Reduz a frequência de ciclo do EE em mais ou menos 33%. Aceleração "
"moderada, mas *vai* causar desordem no áudio em vários FMVs."

#: pcsx2/gui/Panels/SpeedhacksPanel.cpp:34
>>>>>>> 05e45b19
msgid ""
"-1 - Reduces the EE's cyclerate by about 33%.  Mild speedup for most games "
"with high compatibility."
msgstr ""
<<<<<<< HEAD
"2 - Reduz a frequência de ciclo do EE em mais ou menos 33%. Aceleração suave "
"para a maioria dos jogos com alta compatibilidade."

#: pcsx2/gui/Panels/SpeedhacksPanel.cpp:39
#, fuzzy
=======
"-1 - Reduz a frequência de ciclo do EE em mais ou menos 33%. Aceleração "
"suave para a maioria dos jogos com alta compatibilidade."

#: pcsx2/gui/Panels/SpeedhacksPanel.cpp:39
>>>>>>> 05e45b19
msgid ""
"0 - Default cyclerate. This closely matches the actual speed of a real PS2 "
"EmotionEngine."
msgstr ""
"0 - Frequência de ciclo padrão. Isso quase corresponde com a real velocidade "
"de uma EmotionEngine real de PS2."

#: pcsx2/gui/Panels/SpeedhacksPanel.cpp:44
msgid ""
"1 - Increases the EE's cyclerate by about 33%. Increases hardware "
"requirements, may increase in-game FPS."
msgstr ""
<<<<<<< HEAD
=======
"1 - Aumenta a frequência de ciclo do EE em mais ou menos 33%. Aumenta os "
"requisitos de hardware, pode aumentar o FPS durante o jogo."
>>>>>>> 05e45b19

#: pcsx2/gui/Panels/SpeedhacksPanel.cpp:49
msgid ""
"2 - Increases the EE's cyclerate by about 50%. Greatly increases hardware "
"requirements, may noticeably increase in-game FPS.\n"
"This setting can cause games to FAIL TO BOOT."
msgstr ""
<<<<<<< HEAD
=======
"2 - Aumenta a frequência de ciclo do EE em mais ou menos 50%. Aumenta "
"consideravelmente os requisitos de hardware, pode aumentar visivelmente o "
"FPS durante o jogo..\n"
"Essa configuração causar nos jogos uma FALHA PARA INICIAR."
>>>>>>> 05e45b19

#: pcsx2/gui/Panels/SpeedhacksPanel.cpp:65
msgid "0 - Disables VU Cycle Stealing.  Most compatible setting!"
msgstr "0 - Desativa Roubo de Ciclo do VU. Configuração mais compatível!"

#: pcsx2/gui/Panels/SpeedhacksPanel.cpp:70
msgid ""
"1 - Mild VU Cycle Stealing.  Lower compatibility, but some speedup for most "
"games."
msgstr ""
"1 - Suave Roubo de Ciclo do VU. Menor compatibilidade, mas é alguma "
"aceleração para maioria dos jogos."

#: pcsx2/gui/Panels/SpeedhacksPanel.cpp:75
msgid ""
"2 - Moderate VU Cycle Stealing.  Even lower compatibility, but significant "
"speedups in some games."
msgstr ""
"2 - Moderado Roubo de Ciclo de VU. Ainda menor compatibilidade, mas a "
"aceleração é significante em alguns jogos."

#: pcsx2/gui/Panels/SpeedhacksPanel.cpp:81
msgid ""
"3 - Maximum VU Cycle Stealing.  Usefulness is limited, as this will cause "
"flickering visuals or slowdown in most games."
msgstr ""
"3 - Máximo de Roubo de Ciclo de VU. Utilidade é limitada, uma vez que isso "
"pode causar oscilações visuais ou desaceleração na maioria dos jogos."

#: pcsx2/gui/Panels/SpeedhacksPanel.cpp:106
msgid ""
"Speedhacks usually improve emulation speed, but can cause glitches, broken "
"audio, and false FPS readings.  When having emulation problems, disable this "
"panel first."
msgstr ""
"Hacks de Velocidade normalmente melhoram a velocidade de emulação, mas podem "
"causar glitches, falha no áudio, e falsa leitura do FPS. Quando tiver "
"problemas de emulação, primeiro desabilite esse painel."

#: pcsx2/gui/Panels/SpeedhacksPanel.cpp:135
<<<<<<< HEAD
#, fuzzy
=======
>>>>>>> 05e45b19
msgid ""
"Setting lower values on this slider effectively reduces the clock speed of "
"the EmotionEngine's R5900 core cpu, and typically brings big speedups to "
"games that fail to utilize the full potential of the real PS2 hardware. "
"Conversely, higher values effectively increase the clock speed which may "
"bring about an increase in in-game FPS while also making games more "
"demanding and possibly causing glitches."
msgstr ""
"Definir valores menores nesse slider reduz efetivamente a velocidade do "
"clock da CPU núcleo R5900 da EmotionEngine e normalmente traz grande "
"aceleração para jogos que falham em utilizar todo potencial do hardware de "
"PS real. Por outro lado, valores maiores aumentam efetivamente a velocidade "
"do clock, o que pode resultar em algum aumento no FPS do jogo, ao mesmo "
"tempo que faz com que os jogos demandem mais e possivelmente causem falhas "
"nos gráficos."

#: pcsx2/gui/Panels/SpeedhacksPanel.cpp:152
msgid ""
"This slider controls the amount of cycles the VU unit steals from the "
"EmotionEngine.  Higher values increase the number of cycles stolen from the "
"EE for each VU microprogram the game runs."
msgstr ""
"Esse slider controla a quantidade de ciclos que a unidade VU rouba da "
"EmotionEngine. Maiores valores aumentam o número de ciclos roubados do EE "
"para cada micro-programa VU que o jogo roda."

#: pcsx2/gui/Panels/SpeedhacksPanel.cpp:169
msgid ""
"Updates Status Flags only on blocks which will read them, instead of all the "
"time. This is safe most of the time, and Super VU does something similar by "
"default."
msgstr ""
"Atualiza Sinalizadores de Estado somente nos blocos que vão ler eles, ao "
"contrário de de o tempo todo. Isso é seguro na maioria do tempo, e o Super "
"VU faz coisa semelhante por padrão."

#: pcsx2/gui/Panels/SpeedhacksPanel.cpp:172
msgid ""
"Runs VU1 on its own thread (microVU1-only). Generally a speedup on CPUs with "
"3 or more cores. This is safe for most games, but a few games are "
"incompatible and may hang. In the case of GS limited games, it may be a "
"slowdown (especially on dual core CPUs)."
msgstr ""
"Executa VU1 em uma thread própria (somente microVU1). Em geral, é uma "
"aceleração em CPUs com 3 ou mais núcleos (cores). Essa opção é segura para a "
"maioria dos jogos, mas alguns jogos são incompatíveis e podem travar. No "
"caso de jogos limitados pelo GS, pode ser um atraso (especialmente em CPUs "
"dual core)."

#: pcsx2/gui/Panels/SpeedhacksPanel.cpp:190
msgid ""
"This hack works best for games that use the INTC Status register to wait for "
"vsyncs, which includes primarily non-3D RPG titles. Games that do not use "
"this method of vsync will see little or no speedup from this hack."
msgstr ""
"Esse hack funciona melhor para jogos que usam o registrador de INTC Status "
"para esperar por vsyncs, o qual inclui primariamente títulos de RPG não-3D. "
"Jogos que não usam esse método de vsync vão aproveitar pouca ou nada de "
"aceleração desse hack."

#: pcsx2/gui/Panels/SpeedhacksPanel.cpp:193
msgid ""
"Primarily targetting the EE idle loop at address 0x81FC0 in the kernel, this "
"hack attempts to detect loops whose bodies are guaranteed to result in the "
"same machine state for every iteration until a scheduled event triggers "
"emulation of another unit.  After a single iteration of such loops, we "
"advance to the time of the next event or the end of the processor's "
"timeslice, whichever comes first."
msgstr ""
"Mirando primariamente o loop ocioso do EE no endereço 0x81Fc0 no kernel, "
"esse hack tenta detectar loops cujo conteúdo garantidamente resulta no mesmo "
"estado da máquina para toda iteração até que um evento agendado dispare "
"emulação de outra unidade. Depois de uma interação desses loops, nós "
"avançamos para a vez do evento seguinte ou o fim da fatia de tempo do "
"processador, seja qual for que vier a ocorrer primeiro."

#: pcsx2/gui/Panels/SpeedhacksPanel.cpp:196
msgid ""
"Check HDLoader compatibility lists for known games that have issues with "
"this. (Often marked as needing 'mode 1' or 'slow DVD'"
msgstr ""
"Verifica lista de compatibilidade de HDLoader para jogos conhecidos que "
"tenham problemas com isso. (Muitas vezes marcado por precisar de 'modo 1' ou "
"'DVD lento')"

#: pcsx2/gui/Panels/VideoPanel.cpp:35
msgid ""
"Note that when Framelimiting is disabled, Turbo and SlowMotion modes will "
"not be available either."
msgstr ""
"Note que quando o Limitador de Frames está desabilitado, os modos Turbo e "
"Câmera Lenta também não vão estar disponíveis."

#: pcsx2/gui/Panels/VideoPanel.cpp:216
msgid ""
"Notice: Due to PS2 hardware design, precise frame skipping is impossible. "
"Enabling it will cause severe graphical errors in some games."
msgstr ""
"Nota: Por causa do design do PS2, frame skipping preciso não é possível. "
"Ativar essa opção pode causar sérios erros gráficos em alguns jogos."

#: pcsx2/gui/Panels/VideoPanel.cpp:293
msgid ""
"Enable this if you think MTGS thread sync is causing crashes or graphical "
"errors."
msgstr ""
"Habilite isso se você achar que a sincronização da thread MTGS está causando "
"travamentos ou erros gráficos."

#: pcsx2/gui/Panels/VideoPanel.cpp:296
msgid ""
"Removes any benchmark noise caused by the MTGS thread or GPU overhead.  This "
"option is best used in conjunction with savestates: save a state at an ideal "
"scene, enable this option, and re-load the savestate.\n"
"\n"
"Warning: This option can be enabled on-the-fly but typically cannot be "
"disabled on-the-fly (video will typically be garbage)."
msgstr ""
"Remove qualquer ruído padrão causado pela sobrecarga da thread MTGS ou da "
"GPU. Essa opção é melhor usada em conjunto com savestates: armazene o estado "
"em uma cena ideal, habilite essa opção e recarregue o savestate.\n"
"\n"
"Aviso: Essa opção pode ser ativada durante o jogo, mas normalmente não pode "
"ser desativada durante o jogo (o vídeo normalmente ficará estragado)"

#: pcsx2/vtlb.cpp:826
msgid ""
"Your system is too low on virtual resources for PCSX2 to run. This can be "
"caused by having a small or disabled swapfile, or by other programs that are "
"hogging resources."
msgstr ""
"Seu sistema está com poucos recursos virtuais para rodar PCSX2. Isso pode "
"estar sendo causado por ter um arquivo swap pequeno ou desabilitado, ou por "
"haver outros programas utilizando muito dos recursos."

#: pcsx2/x86/sVU_zerorec.cpp:363
msgid ""
"Out of Memory (sorta): The SuperVU recompiler was unable to reserve the "
"specific memory ranges required, and will not be available for use.  This is "
"not a critical error, since the sVU rec is obsolete, and you should use "
"microVU instead anyway. :)"
msgstr ""
"Memória Insuficiente (algo do gênero): o recompilador SuperVU não conseguiu "
"reservar a faixa de memória necessária, e não estará disponível para ser "
"usado. Esse erro não é crítico, uma vez que o recompilador sVU está "
"obsoleto, e, ao invés dele, você deveria usar o microVU. :)"

#~ msgid ""
#~ "Warning: Your computer does not support SSE2, which is required by many "
#~ "PCSX2 recompilers and plugins. Your options will be limited and emulation "
#~ "will be *very* slow."
#~ msgstr ""
#~ "Aviso: Seu computador não suporta SSE2, o qual é necessário por muitos "
#~ "plug-ins e recompiladores do PCSX2. Suas opções serão limitadas e a "
#~ "emulação será *bem* lenta."

#~ msgid ""
#~ "Enables Vsync when the framerate is exactly at full speed. Should it fall "
#~ "below that, Vsync gets disabled to avoid further performance penalties. "
#~ "Note: This currently only works well with GSdx as GS plugin and with it "
#~ "configured to use DX10/11 hardware rendering. Any other plugin or "
#~ "rendering mode will either ignore it or produce a black frame that blinks "
#~ "whenever the mode switches. It also requires Vsync to be enabled."
#~ msgstr ""
#~ "Habilita Vsync quando o framerate está exatamente na velocidade máxima. "
#~ "Abaixo disso, VSync é desabilitado para evitar problemas de performance. "
#~ "Nota: Só funciona bem com GSdx como plug-in de GS, estando esse "
#~ "configurado para usar renderização de hardware DX10/11. Qualquer outro "
#~ "plug-in ou modo de renderização vai ignorar a opção ou vai produzir uma "
#~ "janela preta que pisca quando alterado o modo. Essa opção requer que "
#~ "Vsync esteja habilitado."

#~ msgid "!ContextTip:Speedhacks:vuBlockHack"
#~ msgstr ""
#~ "Presume que num futuro bem distante os blocos não vão precisar dos dados "
#~ "de instâncias de sinalizadores antigos. Isso pode ser bem seguro. Não se "
#~ "sabe se isso quebra algum jogo..."

#~ msgid "16 and 32 MB cards have roughly the same compatibility factor."
#~ msgstr ""
#~ "Cartões de 16 e 32 MB têm aproximadamente o mesmo fator de "
#~ "compatibilidade."

#~ msgid "Aggressive"
#~ msgstr "Agressivo"

#~ msgid "Aggressive plus"
#~ msgstr "Agressivo plus"

#~ msgid ""
#~ "Always use this option if you want the safest and surest memory card "
#~ "behavior."
#~ msgstr ""
#~ "Sempre use essa opção caso você queira o mais seguro e certo dos "
#~ "comportamentos de cartão de memória."

#~ msgid "Balanced"
#~ msgstr "Balanceado"

#~ msgid ""
#~ "Classic black color scheme for people who enjoy having text seared into "
#~ "their optic nerves."
#~ msgstr ""
#~ "Clássico esquema de cor preta para pessoas que gostam de ter texto "
#~ "cauterizado nos seus nervos ópticos."

#~ msgid ""
#~ "Completely disables all GS plugin activity; ideal for benchmarking EEcore "
#~ "components."
#~ msgstr ""
#~ "Desabilita completamente toda atividade do plug-in de GS; ideal para "
#~ "avaliar a performance dos componentes centrais do EE."

#~ msgid "Default soft-tone color scheme."
#~ msgstr "Esquema padrão de cores em tons suaves."

#~ msgid ""
#~ "Error while parsing either NTSC or PAL framerate settings.  Settings must "
#~ "be valid floating point numerics."
#~ msgstr ""
#~ "Erro enquanto analisava as configurações de taxas de frame de NTSC ou "
#~ "PAL. As cofigurações devem ser pontos flutuantes numéricos válidos."

#~ msgid "Fits a lot of log in a microcosmically small area."
#~ msgstr ""
#~ "Armazena um muito conteúdo de log em uma área microscopicamente pequena."

#~ msgid ""
#~ "For troubleshooting potential bugs in the MTGS only, as it is potentially "
#~ "very slow."
#~ msgstr ""
#~ "Para solucionar problemas de bugs em potencial no MTGS somente, uma vez "
#~ "que esse é potencialmente muito lento."

#~ msgid "In case you have a really high res display."
#~ msgstr "Para o caso de você ter um monitor de realmente alta resolução."

#~ msgid "Includes idle event processing and some other uncommon event usages."
#~ msgstr ""
#~ "Inclui eventos ociosos de processamento e alguns outros usos de eventos "
#~ "incomuns."

#~ msgid "Internal Memorycard Plugin failed to initialize."
#~ msgstr "Plug-in de  Cartão de Memória interno falhou em inicializar."

#~ msgid "It's what I use (the programmer guy)."
#~ msgstr "É o que eu uso (o programador)."

#~ msgid "Its nice and readable."
#~ msgstr "É bom e legível."

#~ msgid "Logs events as they are passed to the PS2 virtual machine."
#~ msgstr ""
#~ "Registra eventos assim que eles são passados para a máquina virtual do "
#~ "PS2."

#~ msgid "Mostly Harmful"
#~ msgstr "Prejudicial"

#~ msgid "No reason given."
#~ msgstr "Nenhuma razão dada."

#~ msgid "Safe (faster)"
#~ msgstr "Seguro (+ rápido)"

#~ msgid "Safest"
#~ msgstr "Mais seguro"

#~ msgid ""
#~ "The MTGS thread has become unresponsive while waiting for the GS plugin "
#~ "to open."
#~ msgstr ""
#~ "A thread MTGS não está respondendo enquanto espera o plug-in GS abrir."

#~ msgid "Threading activity: start, detach, sync, deletion, etc."
#~ msgstr ""
#~ "Manipulação de threads: iniciar, desanexar, sincronizar, exclusão, etc."

#~ msgid ""
#~ "Use at your own risk.  Erratic memory card behavior is possible (though "
#~ "unlikely)."
#~ msgstr ""
#~ "Use por sua conta e risco. É possível que ocorra algum comportamento "
#~ "irregular do cartão memória (apesar de ser improvável)."

#~ msgid ""
#~ "When checked the log window will be visible over other foreground windows."
#~ msgstr ""
#~ "Quando marcado, a janela de registro estará visível sobre outras janelas "
#~ "de primeiro plano."<|MERGE_RESOLUTION|>--- conflicted
+++ resolved
@@ -7,15 +7,9 @@
 msgstr ""
 "Project-Id-Version: pcsx2 iconized master\n"
 "Report-Msgid-Bugs-To: https://github.com/PCSX2/pcsx2/issues\n"
-<<<<<<< HEAD
-"POT-Creation-Date: 2015-12-22 16:57+0100\n"
-"PO-Revision-Date: 2015-07-18 17:02-0300\n"
-"Last-Translator: Rafael Ferreira <rafael.f.f1@gmail.com>\n"
-=======
 "POT-Creation-Date: 2015-12-22 10:08-0200\n"
 "PO-Revision-Date: 2015-12-22 10:49-0200\n"
 "Last-Translator: Rafael Fontenelle <rffontenelle@gmail.com>\n"
->>>>>>> 05e45b19
 "Language-Team: \n"
 "Language: pt_BR\n"
 "MIME-Version: 1.0\n"
@@ -635,42 +629,22 @@
 "Configurações."
 
 #: pcsx2/gui/Panels/SpeedhacksPanel.cpp:29
-<<<<<<< HEAD
-#, fuzzy
-=======
->>>>>>> 05e45b19
 msgid ""
 "-2 - Reduces the EE's cyclerate by about 50%.  Moderate speedup, but *will* "
 "cause stuttering audio on many FMVs."
 msgstr ""
-<<<<<<< HEAD
-"3 - Reduz a frequência de ciclo do EE em mais ou menos 55%. Aceleração "
-"moderada, mas *vai* causar falhas de áudio em muitos FMVs."
-
-#: pcsx2/gui/Panels/SpeedhacksPanel.cpp:34
-#, fuzzy
-=======
 "-2 - Reduz a frequência de ciclo do EE em mais ou menos 33%. Aceleração "
 "moderada, mas *vai* causar desordem no áudio em vários FMVs."
 
 #: pcsx2/gui/Panels/SpeedhacksPanel.cpp:34
->>>>>>> 05e45b19
 msgid ""
 "-1 - Reduces the EE's cyclerate by about 33%.  Mild speedup for most games "
 "with high compatibility."
 msgstr ""
-<<<<<<< HEAD
-"2 - Reduz a frequência de ciclo do EE em mais ou menos 33%. Aceleração suave "
-"para a maioria dos jogos com alta compatibilidade."
-
-#: pcsx2/gui/Panels/SpeedhacksPanel.cpp:39
-#, fuzzy
-=======
 "-1 - Reduz a frequência de ciclo do EE em mais ou menos 33%. Aceleração "
 "suave para a maioria dos jogos com alta compatibilidade."
 
 #: pcsx2/gui/Panels/SpeedhacksPanel.cpp:39
->>>>>>> 05e45b19
 msgid ""
 "0 - Default cyclerate. This closely matches the actual speed of a real PS2 "
 "EmotionEngine."
@@ -683,11 +657,8 @@
 "1 - Increases the EE's cyclerate by about 33%. Increases hardware "
 "requirements, may increase in-game FPS."
 msgstr ""
-<<<<<<< HEAD
-=======
 "1 - Aumenta a frequência de ciclo do EE em mais ou menos 33%. Aumenta os "
 "requisitos de hardware, pode aumentar o FPS durante o jogo."
->>>>>>> 05e45b19
 
 #: pcsx2/gui/Panels/SpeedhacksPanel.cpp:49
 msgid ""
@@ -695,13 +666,10 @@
 "requirements, may noticeably increase in-game FPS.\n"
 "This setting can cause games to FAIL TO BOOT."
 msgstr ""
-<<<<<<< HEAD
-=======
 "2 - Aumenta a frequência de ciclo do EE em mais ou menos 50%. Aumenta "
 "consideravelmente os requisitos de hardware, pode aumentar visivelmente o "
 "FPS durante o jogo..\n"
 "Essa configuração causar nos jogos uma FALHA PARA INICIAR."
->>>>>>> 05e45b19
 
 #: pcsx2/gui/Panels/SpeedhacksPanel.cpp:65
 msgid "0 - Disables VU Cycle Stealing.  Most compatible setting!"
@@ -742,10 +710,6 @@
 "problemas de emulação, primeiro desabilite esse painel."
 
 #: pcsx2/gui/Panels/SpeedhacksPanel.cpp:135
-<<<<<<< HEAD
-#, fuzzy
-=======
->>>>>>> 05e45b19
 msgid ""
 "Setting lower values on this slider effectively reduces the clock speed of "
 "the EmotionEngine's R5900 core cpu, and typically brings big speedups to "
