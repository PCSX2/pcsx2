--- conflicted
+++ resolved
@@ -43,52 +43,6 @@
 		CSRreg.FIFO = CSR_FIFO_EMPTY;
 }
 
-<<<<<<< HEAD
-=======
-void gsPath1Interrupt()
-{
-	//DevCon.Warning("Path1 flush W %x, R %x", Path1WritePos, Path1ReadPos);
-
-	
-
-	if((gifRegs->stat.APATH <= GIF_APATH1 || (gifRegs->stat.IP3 == true && gifRegs->stat.APATH == GIF_APATH3)) && Path1WritePos > 0 && !gifRegs->stat.PSE)
-	{
-		gifRegs->stat.P1Q = false;
-
-		if (uint size = (Path1WritePos - Path1ReadPos))
-		{
-			GetMTGS().PrepDataPacket(GIF_PATH_1, size);
-			//DevCon.Warning("Flush Size = %x", size);
-			while(size > 0)
-			{
-				uint count = GIFPath_CopyTag(GIF_PATH_1, ((u128*)Path1Buffer) + Path1ReadPos, size);
-				Path1ReadPos += count;
-				size -= count;
-
-				if(GSTransferStatus.PTH1 == STOPPED_MODE)
-				{	
-					gifRegs->stat.OPH = false;
-					gifRegs->stat.APATH = GIF_APATH_IDLE;
-				}
-			}
-			GetMTGS().SendDataPacket();
-
-			if(Path1ReadPos == Path1WritePos)
-			{
-				Path1WritePos = Path1ReadPos = 0;
-			}
-		}
-	}
-	else
-	{
-		if(gifRegs->stat.PSE) DevCon.Warning("Path1 paused by GIF_CTRL");
-		DevCon.Warning("Looping??? IP3 %x APATH %x OPH %x", gifRegs->stat.IP3, gifRegs->stat.APATH, gifRegs->stat.OPH);
-		//if(!(cpuRegs.interrupt & (1<<28)) && Path1WritePos > 0)CPU_INT(28, 128);
-	}
-	
-}
-
->>>>>>> e6e89922
 extern bool SIGNAL_IMR_Pending;
 
 __forceinline void gsInterrupt()
@@ -276,11 +230,7 @@
 
 	if ((dmacRegs->ctrl.STD == STD_GIF) && (prevcycles != 0))
 	{
-<<<<<<< HEAD
-		Console.WriteLn("GS Stall Control Source = %x, Drain = %x\n MADR = %x, STADR = %x", (psHu32(0xe000) >> 4) & 0x3, (psHu32(0xe000) >> 6) & 0x3, gif.madr, psHu32(DMAC_STADR));
-=======
-		//Console.WriteLn("GS Stall Control Source = %x, Drain = %x\n MADR = %x, STADR = %x", (psHu32(0xe000) >> 4) & 0x3, (psHu32(0xe000) >> 6) & 0x3, gif->madr, psHu32(DMAC_STADR));
->>>>>>> e6e89922
+		//Console.WriteLn("GS Stall Control Source = %x, Drain = %x\n MADR = %x, STADR = %x", (psHu32(0xe000) >> 4) & 0x3, (psHu32(0xe000) >> 6) & 0x3, gif.madr, psHu32(DMAC_STADR));
 
 		if ((gif.madr + (gif.qwc * 16)) > dmacRegs->stadr.ADDR)
 		{
@@ -328,13 +278,8 @@
 		
 
 	 	
-<<<<<<< HEAD
-	    //gifRegs->stat.OPH = true; // why set the GS output path flag here? (rama)
+	    gifRegs->stat.OPH = true;
 		gifRegs->stat.FQC = min((u16)0x10, gif.qwc);// FQC=31, hack ;) (for values of 31 that equal 16) [ used to be 0xE00; // APATH=3]
-=======
-	    gifRegs->stat.OPH = true;
-		gifRegs->stat.FQC = min((u16)0x10, gif->qwc);// FQC=31, hack ;) (for values of 31 that equal 16) [ used to be 0xE00; // APATH=3]
->>>>>>> e6e89922
 		//Check with Path3 masking games
 		if (gif.qwc > 0) {
 			gifRegs->stat.set_flags(GIF_STAT_P3Q);
@@ -393,21 +338,15 @@
 			{
 				// stalled.
 				// We really need to test this. Pay attention to prevcycles, as it used to trigger GIFchains in the code above. (rama)
-<<<<<<< HEAD
-				Console.WriteLn("GS Stall Control start Source = %x, Drain = %x\n MADR = %x, STADR = %x", (psHu32(0xe000) >> 4) & 0x3, (psHu32(0xe000) >> 6) & 0x3,gif.madr, psHu32(DMAC_STADR));
+				//Console.WriteLn("GS Stall Control start Source = %x, Drain = %x\n MADR = %x, STADR = %x", (psHu32(0xe000) >> 4) & 0x3, (psHu32(0xe000) >> 6) & 0x3,gif.madr, psHu32(DMAC_STADR));
 				prevcycles = gscycles;
 				//gif.tadr -= 16;
-=======
-				//Console.WriteLn("GS Stall Control start Source = %x, Drain = %x\n MADR = %x, STADR = %x", (psHu32(0xe000) >> 4) & 0x3, (psHu32(0xe000) >> 6) & 0x3,gif->madr, psHu32(DMAC_STADR));
-				prevcycles = gscycles;
-				//gif->tadr -= 16;
 				// Quake III revolution wants to see tadr move.
 				// Simple Media System (homebrew) as well.
 				// -16 also seems right (it shifts the bg image right if anything else).
-				gif->tadr -= 16;
+				gif.tadr -= 16;
 				// Next line also needs to be here, according to ref
-				gif->qwc = 0;
->>>>>>> e6e89922
+				gif.qwc = 0;
 				hwDmacIrq(DMAC_STALL_SIS);
 				CPU_INT(DMAC_GIF, gscycles);
 				gscycles = 0;
