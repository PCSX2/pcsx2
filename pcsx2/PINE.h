/*  PCSX2 - PS2 Emulator for PCs
 *  Copyright (C) 2002-2020  PCSX2 Dev Team
 *
 *  PCSX2 is free software: you can redistribute it and/or modify it under the terms
 *  of the GNU Lesser General Public License as published by the Free Software Found-
 *  ation, either version 3 of the License, or (at your option) any later version.
 *
 *  PCSX2 is distributed in the hope that it will be useful, but WITHOUT ANY WARRANTY;
 *  without even the implied warranty of MERCHANTABILITY or FITNESS FOR A PARTICULAR
 *  PURPOSE.  See the GNU General Public License for more details.
 *
 *  You should have received a copy of the GNU General Public License along with PCSX2.
 *  If not, see <http://www.gnu.org/licenses/>.
 */

 /* A reference client implementation for interfacing with PINE is available
  * here: https://code.govanify.com/govanify/pine/ */

#pragma once

<<<<<<< HEAD
// PINE uses a concept of "slot" to be able to communicate with multiple
// emulators at the same time, each slot should be unique to each emulator to
// allow PnP and configurable by the end user so that several runs don't
// conflict with each others
=======
#ifndef PCSX2_CORE

  // PINE uses a concept of "slot" to be able to communicate with multiple
  // emulators at the same time, each slot should be unique to each emulator to
  // allow PnP and configurable by the end user so that several runs don't
  // conflict with each others
>>>>>>> 139e1f7a
#define PINE_DEFAULT_SLOT 28011
#define PINE_EMULATOR_NAME "pcsx2"

#include <thread>
#include <string>
#include <vector>
#include <atomic>
#include <span>
#ifdef _WIN32
#include <WinSock2.h>
#include <windows.h>
#endif


class PINEServer
{
	std::thread m_thread;

protected:
#ifdef _WIN32
	// windows claim to have support for AF_UNIX sockets but that is a blatant lie,
	// their SDK won't even run their own examples, so we go on TCP sockets.
	SOCKET m_sock = INVALID_SOCKET;
	// the message socket used in thread's accept().
	SOCKET m_msgsock = INVALID_SOCKET;
#else
	// absolute path of the socket. Stored in XDG_RUNTIME_DIR, if unset /tmp
	std::string m_socket_name;
	int m_sock = 0;
	// the message socket used in thread's accept().
	int m_msgsock = 0;
#endif


	/**
	 * Maximum memory used by an IPC message request.
	 * Equivalent to 50,000 Write64 requests.
	 */
#define MAX_IPC_SIZE 650000

<<<<<<< HEAD
	/**
	 * Maximum memory used by an IPC message reply.
	 * Equivalent to 50,000 Read64 replies.
	 */
#define MAX_IPC_RETURN_SIZE 450000

	/**
	 * IPC return buffer.
	 * A preallocated buffer used to store all IPC replies.
	 * to the size of 50.000 MsgWrite64 IPC calls.
	 */
	std::vector<u8> m_ret_buffer{};
=======
	 /**
	  * Maximum memory used by an IPC message reply.
	  * Equivalent to 50,000 Read64 replies.
	  */
#define MAX_IPC_RETURN_SIZE 1000000

	  /**
	   * IPC return buffer.
	   * A preallocated buffer used to store all IPC replies.
	   * to the size of 50.000 MsgWrite64 IPC calls.
	   */
	char* m_ret_buffer;
>>>>>>> 139e1f7a

	/**
	 * IPC messages buffer.
	 * A preallocated buffer used to store all IPC messages.
	 */
	std::vector<u8> m_ipc_buffer{};

	/**
	 * IPC Command messages opcodes.
	 * A list of possible operations possible by the IPC.
	 * Each one of them is what we call an "opcode" and is the first
	 * byte sent by the IPC to differentiate between commands.
	 */
	enum IPCCommand : unsigned char
	{
		MsgRead8 = 0, /**< Read 8 bit value to memory. */
		MsgRead16 = 1, /**< Read 16 bit value to memory. */
		MsgRead32 = 2, /**< Read 32 bit value to memory. */
		MsgRead64 = 3, /**< Read 64 bit value to memory. */
		MsgWrite8 = 4, /**< Write 8 bit value to memory. */
		MsgWrite16 = 5, /**< Write 16 bit value to memory. */
		MsgWrite32 = 6, /**< Write 32 bit value to memory. */
		MsgWrite64 = 7, /**< Write 64 bit value to memory. */
		MsgVersion = 8, /**< Returns PCSX2 version. */
		MsgSaveState = 9, /**< Saves a savestate. */
		MsgLoadState = 0xA, /**< Loads a savestate. */
		MsgTitle = 0xB, /**< Returns the game title. */
		MsgID = 0xC, /**< Returns the game ID. */
		MsgUUID = 0xD, /**< Returns the game UUID. */
		MsgGameVersion = 0xE, /**< Returns the game verion. */
		MsgStatus = 0xF, /**< Returns the emulator status. */

		MsgReadN = 0x64, /** */
		MsgWriteN = 0x65, /** */
		MsgFrameAdvance = 0x66, /** */
		MsgResume = 0x67, /** */
		MsgPause = 0x68, /** */
		MsgRestart = 0x69, /** */
		MsgStop = 0x6A, /** */
		MsgGetFrameBuffer = 0x6B, /** */
		MsgSetPad = 0x6C, /** */
		MsgGetVmPtr = 0x6D, /** */
		MsgSetDynamicSetting = 0x6E, /** */
		MsgUnimplemented = 0xFF /**< Unimplemented IPC message. */
	};

	/**
	 * IPC Command messages opcodes.
	 * A list of possible operations possible by the IPC.
	 * Each one of them is what we call an "opcode" and is the first
	 * byte sent by the IPC to differentiate between commands.
	 */
	enum DynamicSettingId : unsigned char
	{
		DynamicSettingFrameSleepWait = 0, /**< If true, FrameStep sleeps while waiting for next frame command. */
		DynamicSettingDisableRendering = 1, /**< If true, Renderer is set to NULL. */
		DynamicSettingIdUnimplemented = 0xFF /**< Unimplemented DynamicSettingId. */
	};

	/**
	 * Emulator status enum.
	 * A list of possible emulator statuses.
	 */
	enum EmuStatus : uint32_t
	{
		Running = 0, /**< Game is running */
		Paused = 1, /**< Game is paused */
		Shutdown = 2 /**< Game is shutdown */
	};

	/**
	 * IPC message buffer.
	 * A list of all needed fields to store an IPC message.
	 */
	struct IPCBuffer
	{
		int size; /**< Size of the buffer. */
		std::vector<u8> buffer; /**< Buffer. */
	};

	/**
	 * IPC result codes.
	 * A list of possible result codes the IPC can send back.
	 * Each one of them is what we call an "opcode" or "tag" and is the
	 * first byte sent by the IPC to differentiate between results.
	 */
	enum IPCResult : unsigned char
	{
		IPC_OK = 0, /**< IPC command successfully completed. */
		IPC_FAIL = 0xFF /**< IPC command failed to complete. */
	};

	// Thread used to relay IPC commands.
	void MainLoop();

	/**
	 * Internal function, Parses an IPC command.
	 * buf: buffer containing the IPC command.
	 * buf_size: size of the buffer announced.
	 * ret_buffer: buffer that will be used to send the reply.
	 * return value: IPCBuffer containing a buffer with the result
	 *               of the command and its size.
	 */
	IPCBuffer ParseCommand(std::span<u8> buf, std::vector<u8>& ret_buffer, u32 buf_size);

	/**
	 * Formats an IPC buffer
	 * ret_buffer: return buffer to use.
	 * size: size of the IPC buffer.
	 * return value: buffer containing the status code allocated of size
	 */
	static inline std::vector<u8>& MakeOkIPC(std::vector<u8>& ret_buffer, uint32_t size);
	static inline std::vector<u8>& MakeFailIPC(std::vector<u8>& ret_buffer, uint32_t size);

	/**
	 * Initializes an open socket for IPC communication.
	 * return value: -1 if a fatal failure happened, 0 otherwise.
	 */
	int StartSocket();

	/**
	 * Converts a primitive value to bytes in little endian
	 * res_vector: the vector to modify
	 * res: the value to convert
	 * i: where to insert it into the vector
	 * NB: implicitely inlined
	 */
	template <typename T>
	static void ToResultVector(std::vector<u8>& res_vector, T res, int i)
	{
		memcpy(&res_vector[i], (char*)&res, sizeof(T));
	}

	/**
	 * Converts bytes in little endian to a primitive value
	 * span: the span to convert
	 * i: where to load it from the span
	 * return value: the converted value
	 * NB: implicitely inlined
	 */
	template <typename T>
	static T FromSpan(std::span<u8> span, int i)
	{
		return *(T*)(&span[i]);
	}

	/**
	 * Ensures an IPC message isn't too big.
	 * return value: false if checks failed, true otherwise.
	 */
	static inline bool SafetyChecks(u32 command_len, int command_size, u32 reply_len, int reply_size = 0, u32 buf_size = MAX_IPC_SIZE - 1)
	{
<<<<<<< HEAD
		const bool res = ((command_len + command_size) > buf_size ||
					(reply_len + reply_size) >= MAX_IPC_RETURN_SIZE);
=======
		bool res = ((command_len + command_size) > buf_size ||
			(reply_len + reply_size) >= MAX_IPC_RETURN_SIZE);
>>>>>>> 139e1f7a
		if (unlikely(res))
			return false;
		return true;
	}

public:
	// Whether the socket processing thread should stop executing/is stopped.
	std::atomic_bool m_end{ false };
	int m_slot;

	/* Initializers */
	PINEServer();
	virtual ~PINEServer();
	bool Initialize(int slot = PINE_DEFAULT_SLOT);
	void Deinitialize();

}; // class SocketIPC<|MERGE_RESOLUTION|>--- conflicted
+++ resolved
@@ -18,19 +18,12 @@
 
 #pragma once
 
-<<<<<<< HEAD
-// PINE uses a concept of "slot" to be able to communicate with multiple
-// emulators at the same time, each slot should be unique to each emulator to
-// allow PnP and configurable by the end user so that several runs don't
-// conflict with each others
-=======
 #ifndef PCSX2_CORE
 
   // PINE uses a concept of "slot" to be able to communicate with multiple
   // emulators at the same time, each slot should be unique to each emulator to
   // allow PnP and configurable by the end user so that several runs don't
   // conflict with each others
->>>>>>> 139e1f7a
 #define PINE_DEFAULT_SLOT 28011
 #define PINE_EMULATOR_NAME "pcsx2"
 
@@ -71,33 +64,18 @@
 	 */
 #define MAX_IPC_SIZE 650000
 
-<<<<<<< HEAD
-	/**
-	 * Maximum memory used by an IPC message reply.
-	 * Equivalent to 50,000 Read64 replies.
-	 */
-#define MAX_IPC_RETURN_SIZE 450000
-
-	/**
-	 * IPC return buffer.
-	 * A preallocated buffer used to store all IPC replies.
-	 * to the size of 50.000 MsgWrite64 IPC calls.
-	 */
-	std::vector<u8> m_ret_buffer{};
-=======
 	 /**
 	  * Maximum memory used by an IPC message reply.
 	  * Equivalent to 50,000 Read64 replies.
 	  */
 #define MAX_IPC_RETURN_SIZE 1000000
 
-	  /**
-	   * IPC return buffer.
-	   * A preallocated buffer used to store all IPC replies.
-	   * to the size of 50.000 MsgWrite64 IPC calls.
-	   */
-	char* m_ret_buffer;
->>>>>>> 139e1f7a
+	/**
+	 * IPC return buffer.
+	 * A preallocated buffer used to store all IPC replies.
+	 * to the size of 50.000 MsgWrite64 IPC calls.
+	 */
+	std::vector<u8> m_ret_buffer{};
 
 	/**
 	 * IPC messages buffer.
@@ -250,13 +228,8 @@
 	 */
 	static inline bool SafetyChecks(u32 command_len, int command_size, u32 reply_len, int reply_size = 0, u32 buf_size = MAX_IPC_SIZE - 1)
 	{
-<<<<<<< HEAD
 		const bool res = ((command_len + command_size) > buf_size ||
 					(reply_len + reply_size) >= MAX_IPC_RETURN_SIZE);
-=======
-		bool res = ((command_len + command_size) > buf_size ||
-			(reply_len + reply_size) >= MAX_IPC_RETURN_SIZE);
->>>>>>> 139e1f7a
 		if (unlikely(res))
 			return false;
 		return true;
