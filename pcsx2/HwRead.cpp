/*  PCSX2 - PS2 Emulator for PCs
 *  Copyright (C) 2002-2010  PCSX2 Dev Team
 *
 *  PCSX2 is free software: you can redistribute it and/or modify it under the terms
 *  of the GNU Lesser General Public License as published by the Free Software Found-
 *  ation, either version 3 of the License, or (at your option) any later version.
 *
 *  PCSX2 is distributed in the hope that it will be useful, but WITHOUT ANY WARRANTY;
 *  without even the implied warranty of MERCHANTABILITY or FITNESS FOR A PARTICULAR
 *  PURPOSE.  See the GNU General Public License for more details.
 *
 *  You should have received a copy of the GNU General Public License along with PCSX2.
 *  If not, see <http://www.gnu.org/licenses/>.
 */


#include "PrecompiledHeader.h"
#include "Common.h"
#include "Hardware.h"

#include "ps2/HwInternal.h"
#include "ps2/eeHwTraceLog.inl"

using namespace R5900;

static __fi void IntCHackCheck()
{
	// Sanity check: To protect from accidentally "rewinding" the cyclecount
	// on the few times nextBranchCycle can be behind our current cycle.
	s32 diff = g_nextBranchCycle - cpuRegs.cycle;
	if( diff > 0 ) cpuRegs.cycle = g_nextBranchCycle;
}

static const uint HwF_VerboseConLog	= 1<<0;
static const uint HwF_IntcStatHack	= 1<<1;	// used for Reads only.

template< uint page > void __fastcall _hwRead128(u32 mem, mem128_t* result );

template< uint page, bool intcstathack >
mem32_t __fastcall _hwRead32(u32 mem)
{
	pxAssume( (mem & 0x03) == 0 );

	switch( page )
	{
		case 0x00:	return rcntRead32<0x00>( mem );
		case 0x01:	return rcntRead32<0x01>( mem );
		
		case 0x02:	return ipuRead32( mem );

		case 0x03:	return dmacRead32<0x03>( mem );
		
		case 0x04:
		case 0x05:
		case 0x06:
		case 0x07:
		{
			// [Ps2Confirm] Reading from FIFOs using non-128 bit reads is a complete mystery.
			// No game is known to attempt such a thing (yay!), so probably nothing for us to
			// worry about.  Chances are, though, doing so is "legal" and yields some sort
			// of reproducible behavior.  Candidate for real hardware testing.
			
			// Current assumption: Reads 128 bits and discards the unused portion.

<<<<<<< HEAD
			switch( mem & 0xf0)
			{
				case 0x00: regName = "CHCR"; break;
				case 0x10: regName = "MADR"; break;
				case 0x20: regName = "QWC"; break;
				case 0x30: regName = "TADR"; break;
				case 0x40: regName = "ASR0"; break;
				case 0x50: regName = "ASR1"; break;
				case 0x80: regName = "SADR"; break;
			}
=======
			DevCon.WriteLn( Color_Cyan, "Reading 32-bit FIFO data" );
>>>>>>> 27a3f112

			u128 out128;
			_hwRead128<page>(mem, &out128);
			return out128._u32[(mem >> 2) & 0x3];
		}
<<<<<<< HEAD
	}
#endif
=======
		break;
>>>>>>> 27a3f112

		case 0x0f:
		{
			// INTC_STAT shortcut for heavy spinning.
			// Performance Note: Visual Studio handles this best if we just manually check for it here,
			// outside the context of the switch statement below.  This is likely fixed by PGO also,
			// but it's an easy enough conditional to account for anyways.

			if (mem == INTC_STAT)
			{
				if (intcstathack) IntCHackCheck();
				return psHu32(INTC_STAT);
			}

			//if ((mem & 0x1000f200) == 0x1000f200)
			//	Console.Error("SBUS");

			switch( mem )
			{
				case SIO_ISR:
				case SBUS_F260:
				case 0x1000f410:
				case MCH_RICM:
					return 0;

				case SBUS_F240:
					return psHu32(SBUS_F240) | 0xF0000102;

				case MCH_DRD:
					if( !((psHu32(MCH_RICM) >> 6) & 0xF) )
					{
						switch ((psHu32(MCH_RICM)>>16) & 0xFFF)
						{
							//MCH_RICM: x:4|SA:12|x:5|SDEV:1|SOP:4|SBC:1|SDEV:5

							case 0x21://INIT
								if(rdram_sdevid < rdram_devices)
								{
									rdram_sdevid++;
									return 0x1F;
								}
							return 0;

							case 0x23://CNFGA
								return 0x0D0D;	//PVER=3 | MVER=16 | DBL=1 | REFBIT=5

							case 0x24://CNFGB
								//0x0110 for PSX  SVER=0 | CORG=8(5x9x7) | SPT=1 | DEVTYP=0 | BYTE=0
								return 0x0090;	//SVER=0 | CORG=4(5x9x6) | SPT=1 | DEVTYP=0 | BYTE=0

							case 0x40://DEVID
								return psHu32(MCH_RICM) & 0x1F;	// =SDEV
						}
					}
				return 0;
			}
		}
		break;
	}

	return psHu32(mem);
}

template< uint page >
mem32_t __fastcall hwRead32(u32 mem)
{
	mem32_t retval = _hwRead32<page,false>(mem);
	eeHwTraceLog( mem, retval, true );
	return retval;
}

mem32_t __fastcall hwRead32_page_0F_INTC_HACK(u32 mem)
{
	mem32_t retval = _hwRead32<0x0f,true>(mem);
	eeHwTraceLog( mem, retval, true );
	return retval;
}

// --------------------------------------------------------------------------------------
//  hwRead8 / hwRead16 / hwRead64 / hwRead128
// --------------------------------------------------------------------------------------

template< uint page >
mem8_t __fastcall _hwRead8(u32 mem)
{
	u32 ret32 = _hwRead32<page, false>(mem & ~0x03);
	return ((u8*)&ret32)[mem & 0x03];
}

template< uint page >
mem8_t __fastcall hwRead8(u32 mem)
{
	mem8_t ret8 = _hwRead8<0x0f>(mem);
	eeHwTraceLog( mem, ret8, true );
	return ret8;
}

template< uint page >
mem16_t __fastcall _hwRead16(u32 mem)
{
	pxAssume( (mem & 0x01) == 0 );

	u32 ret32 = _hwRead32<page, false>(mem & ~0x03);
	return ((u16*)&ret32)[(mem>>1) & 0x01];
}

template< uint page >
mem16_t __fastcall hwRead16(u32 mem)
{
	u16 ret16 = _hwRead16<page>(mem);
	eeHwTraceLog( mem, ret16, true );
	return ret16;
}

mem16_t __fastcall hwRead16_page_0F_INTC_HACK(u32 mem)
{
	pxAssume( (mem & 0x01) == 0 );

	u32 ret32 = _hwRead32<0x0f, true>(mem & ~0x03);
	u16 ret16 = ((u16*)&ret32)[(mem>>1) & 0x01];

	eeHwTraceLog( mem, ret16, "Read" );
	return ret16;
}

template< uint page >
static void _hwRead64(u32 mem, mem64_t* result )
{
	pxAssume( (mem & 0x07) == 0 );

	switch (page)
	{
		case 0x02:
			*result = ipuRead64(mem);
		return;

		case 0x04:
		case 0x05:
		case 0x06:
		case 0x07:
		{
			// [Ps2Confirm] Reading from FIFOs using non-128 bit reads is a complete mystery.
			// No game is known to attempt such a thing (yay!), so probably nothing for us to
			// worry about.  Chances are, though, doing so is "legal" and yields some sort
			// of reproducible behavior.  Candidate for real hardware testing.
			
			// Current assumption: Reads 128 bits and discards the unused portion.

			uint wordpart = (mem >> 3) & 0x1;
			DevCon.WriteLn( Color_Cyan, "Reading 64-bit FIFO data (%s 64 bits discarded)", wordpart ? "upper" : "lower" );

			u128 out128;
			_hwRead128<page>(mem, &out128);
			*result = out128._u64[wordpart];
		}
		return;
	}

	*result = _hwRead32<page,false>( mem );
}

template< uint page >
void __fastcall hwRead64(u32 mem, mem64_t* result )
{
	_hwRead64<page>( mem, result );
	eeHwTraceLog( mem, *result, true );
}

template< uint page >
void __fastcall _hwRead128(u32 mem, mem128_t* result )
{
	pxAssume( (mem & 0x0f) == 0 );

	// FIFOs are the only "legal" 128 bit registers, so we Handle them first.
	// All other registers fall back on the 64-bit handler (and from there
	// all non-IPU reads fall back to the 32-bit handler).

	switch (page)
	{
		case 0x05:
			ReadFIFO_VIF1( result );
		break;

		case 0x07:
			if (mem & 0x10)
				ZeroQWC( result );		// IPUin is write-only
			else
				ReadFIFO_IPUout( result );
		break;

		case 0x04:
		case 0x06:
			// VIF0 and GIF are write-only.
			// [Ps2Confirm] Reads from these FIFOs (and IPUin) do one of the following:
			// return zero, leave contents of the dest register unchanged, or in some
			// indeterminate state.  The actual behavior probably isn't important.
			ZeroQWC( result );
		break;
		
		default:
			_hwRead64<page>( mem, &result->lo );
			result->hi = 0;
		break;		
	}
}

template< uint page >
void __fastcall hwRead128(u32 mem, mem128_t* result )
{
	_hwRead128<page>( mem, result );
	eeHwTraceLog( mem, *result, true );
}

#define InstantizeHwRead(pageidx) \
	template mem8_t __fastcall hwRead8<pageidx>(u32 mem); \
	template mem16_t __fastcall hwRead16<pageidx>(u32 mem); \
	template mem32_t __fastcall hwRead32<pageidx>(u32 mem); \
	template void __fastcall hwRead64<pageidx>(u32 mem, mem64_t* result ); \
	template void __fastcall hwRead128<pageidx>(u32 mem, mem128_t* result );

InstantizeHwRead(0x00);	InstantizeHwRead(0x08);
InstantizeHwRead(0x01);	InstantizeHwRead(0x09);
InstantizeHwRead(0x02);	InstantizeHwRead(0x0a);
InstantizeHwRead(0x03);	InstantizeHwRead(0x0b);
InstantizeHwRead(0x04);	InstantizeHwRead(0x0c);
InstantizeHwRead(0x05);	InstantizeHwRead(0x0d);
InstantizeHwRead(0x06);	InstantizeHwRead(0x0e);
InstantizeHwRead(0x07);	InstantizeHwRead(0x0f);<|MERGE_RESOLUTION|>--- conflicted
+++ resolved
@@ -62,31 +62,13 @@
 			
 			// Current assumption: Reads 128 bits and discards the unused portion.
 
-<<<<<<< HEAD
-			switch( mem & 0xf0)
-			{
-				case 0x00: regName = "CHCR"; break;
-				case 0x10: regName = "MADR"; break;
-				case 0x20: regName = "QWC"; break;
-				case 0x30: regName = "TADR"; break;
-				case 0x40: regName = "ASR0"; break;
-				case 0x50: regName = "ASR1"; break;
-				case 0x80: regName = "SADR"; break;
-			}
-=======
 			DevCon.WriteLn( Color_Cyan, "Reading 32-bit FIFO data" );
->>>>>>> 27a3f112
 
 			u128 out128;
 			_hwRead128<page>(mem, &out128);
 			return out128._u32[(mem >> 2) & 0x3];
 		}
-<<<<<<< HEAD
-	}
-#endif
-=======
-		break;
->>>>>>> 27a3f112
+		break;
 
 		case 0x0f:
 		{
