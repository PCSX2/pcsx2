/*  PCSX2 - PS2 Emulator for PCs
 *  Copyright (C) 2002-2010  PCSX2 Dev Team
 *
 *  PCSX2 is free software: you can redistribute it and/or modify it under the terms
 *  of the GNU Lesser General Public License as published by the Free Software Found-
 *  ation, either version 3 of the License, or (at your option) any later version.
 *
 *  PCSX2 is distributed in the hope that it will be useful, but WITHOUT ANY WARRANTY;
 *  without even the implied warranty of MERCHANTABILITY or FITNESS FOR A PARTICULAR
 *  PURPOSE.  See the GNU General Public License for more details.
 *
 *  You should have received a copy of the GNU General Public License along with PCSX2.
 *  If not, see <http://www.gnu.org/licenses/>.
 */

#include "PrecompiledHeader.h"
#include "Common.h"
#include "GS.h"
#include "Gif.h"
#include "Vif.h"
#include "NewDmac.h"

#include <xmmintrin.h>

// --------------------------------------------------------------------------------------
//  GIFpath -- the GIFtag Parser
// --------------------------------------------------------------------------------------

enum GIF_REG
{
	GIF_REG_PRIM	= 0x00,
	GIF_REG_RGBA	= 0x01,
	GIF_REG_STQ		= 0x02,
	GIF_REG_UV		= 0x03,
	GIF_REG_XYZF2	= 0x04,
	GIF_REG_XYZ2	= 0x05,
	GIF_REG_TEX0_1	= 0x06,
	GIF_REG_TEX0_2	= 0x07,
	GIF_REG_CLAMP_1	= 0x08,
	GIF_REG_CLAMP_2	= 0x09,
	GIF_REG_FOG		= 0x0a,
	GIF_REG_XYZF3	= 0x0c,
	GIF_REG_XYZ3	= 0x0d,
	GIF_REG_A_D		= 0x0e,
	GIF_REG_NOP		= 0x0f,
};

<<<<<<< HEAD
=======
// GIFTAG
// Members of this structure are in CAPS to help visually denote that they are representative
// of actual hw register states of the GIF, unlike the internal tracking vars in GIFPath, which
// are modified during the GIFtag unpacking process.
struct GIFTAG
{
	u16 NLOOP	: 15;
	u16 EOP		: 1;

	// Note that contents of the Dummy bits on real hardware is likely used to maintain state
	// information regarding tag processing (namely nllop and curreg info, so to resume partial
	// transfers later).
	u16 _dummy0	: 16;
	u32 _dummy1	: 14;

	u32 PRE		: 1;
	u32 PRIM	: 11;
	u32 FLG		: 2;
	u32 NREG	: 4;
	u32 REGS[2];

	GIFTAG() {}

	wxString DumpRegsToString() const;
};

wxString GIFTAG::DumpRegsToString() const
{
	static const char* PackedModeRegsLabel[] =
	{
		"PRIM",		"RGBA",		"STQ",		"UV",
		"XYZF2",	"XYZ2",		"TEX0_1",	"TEX0_2",
		"CLAMP_1",	"CLAMP_2",	"FOG",		"Unknown",
		"XYZF3",	"XYZ3",		"A_D",		"NOP"
	};

	u32 tempreg		= REGS[0];
	uint numregs	= ((NREG-1)&0xf) + 1;

	FastFormatUnicode result;
	result.Write("NREG=0x%02X (", NREG);

	for (u32 i = 0; i < numregs; i++) {
		if (i == 8) tempreg = REGS[1];
		if (i > 0) result.Write(" ");
		result.Write(PackedModeRegsLabel[tempreg & 0xf]);
		tempreg >>= 4;
	}

	result.Write(")");
	return result;
}

// --------------------------------------------------------------------------------------
//  GIFPath -- PS2 GIFtag info (one for each path).
// --------------------------------------------------------------------------------------
// fixme: The real PS2 has a single internal PATH and 3 logical sources, not 3 entirely
// separate paths.  But for that to work properly we need also interlocked path sources.
// That is, when the GIF selects a source, it sticks to that source until an EOP.  Currently
// this is not emulated!

struct GIFPath
{
	const GIFTAG tag;	// A copy of the "original" tag -- modification allowed only by SetTag(), so let's make it const.
	u8 regs[16];		// positioned after tag ensures 16-bit aligned (in case we SSE optimize later)

	u32 nloop;			// local copy nloop counts toward zero, and leaves the tag copy unmodified.
	u32 curreg;			// reg we left of on (for traversing through loops)
	u32 numregs;		// number of regs (when NREG is 0, numregs is 16)
	u32 DetectE;

	GIFPath();

	void Reset();
	void PrepPackedRegs();
	bool StepReg();
	u8 GetReg();
	bool IsActive() const;

	template< bool Aligned >
	void SetTag(const void* mem);

	template< GIF_PATH pathidx, bool Aligned >
	int CopyTag(const u128* pMem, u32 size);

	int ParseTagQuick(GIF_PATH pathidx, const u8* pMem, u32 size);
};

>>>>>>> e0998c8d
typedef void (__fastcall *GIFRegHandler)(const u32* data);

__aligned16 GIFPath		g_gifpath;

// --------------------------------------------------------------------------------------
//  SIGNAL / FINISH / LABEL
// --------------------------------------------------------------------------------------

bool SIGNAL_IMR_Pending = false;
u32 SIGNAL_Data_Pending[2];

// SIGNAL : This register is a double-throw.  If the SIGNAL bit in CSR is clear, set the CSR
//   and raise a gsIrq.  If CSR is already *set*, then do not raise a gsIrq, and ignore all
//   subsequent drawing operations and writes to general purpose registers to the GS. (note:
//   I'm pretty sure this includes direct GS and GSreg accesses, as well as those coming
//   through the GIFpath -- but that behavior isn't confirmed yet).  Privileged writes are
//   still active.
//
//   Ignorance continues until the SIGNAL bit in CSR is manually cleared by the EE.  And here's
//   the tricky part: the interrupt from the second SIGNAL is still pending, and should be
//   raised once the EE has reset the *IMR* mask for SIGNAL -- meaning setting the bit to 1
//   (disabled/masked) and then back to 0 (enabled/unmasked).  Until the *IMR* is cleared, the
//   SIGNAL is still in the second throw stage, and will freeze the GS upon being written.
//
static void __fastcall RegHandlerSIGNAL(const u32* data)
{
	// HACK:
	// Soul Calibur 3 seems to be doing SIGNALs on PATH2 and PATH3 simultaneously, and isn't
	// too happy with the results (dies on bootup).  It properly clears the SIGNAL interrupt
	// but seems to get stuck on a VBLANK OVERLAP loop.  Fixing SIGNAL so that it properly
	// stalls the GIF might fix it.  Investigating the game's internals more deeply may also
	// be revealing. --air

	if (CSRreg.SIGNAL)
	{
		// Time to ignore all subsequent drawing operations.
		if (!SIGNAL_IMR_Pending)
		{
			//DevCon.WriteLn( Color_StrongOrange, "GS SIGNAL double throw encountered!" );
			SIGNAL_IMR_Pending	= true;
			SIGNAL_Data_Pending[0]	= data[0];
			SIGNAL_Data_Pending[1]	= data[1];

			throw Exception::SignalDoubleIMR();
		}
	}
	else
	{
		GIF_LOG("GS SIGNAL data=%x_%x IMR=%x CSRr=%x",data[0], data[1], GSIMR, GSCSRr);
		GSSIGLBLID.SIGID = (GSSIGLBLID.SIGID&~data[1])|(data[0]&data[1]);

		if (!(GSIMR&0x100))
			gsIrq();

		CSRreg.SIGNAL = true;
	}
}

// FINISH : Enables end-of-draw signaling.  When FINISH is written it tells the GIF to
//   raise a gsIrq and set the FINISH bit of CSR when the *current drawing operation* is
//   finished.  Translation: Only after all three logical GIFpaths are in EOP status.
//
//   This feature can be used for both reversing the GS transfer mode (downloading post-
//   processing effects to the EE), and more importantly for *DMA synch* between the
//   three logical GIFpaths.
//
static void __fastcall RegHandlerFINISH(const u32* data)
{
	GifTagLog("GIFpath FINISH data=%x_%x CSRr=%x", data[0], data[1], GSCSRr);

	// The FINISH bit is set here, and then it will be cleared when all three
	// logical GIFpaths finish their packets (EOPs) At that time (found below
	// in the GIFpath_Parser), IMR is tested and a gsIrq() raised if needed.

	CSRreg.FINISH = true;
}

static void __fastcall RegHandlerLABEL(const u32* data)
{
	GifTagLog( "GIFpath LABEL" );
	GSSIGLBLID.LBLID = (GSSIGLBLID.LBLID&~data[1])|(data[0]&data[1]);
}

static void __fastcall RegHandlerUNMAPPED(const u32* data)
{
	const int regidx = ((u8*)data)[8];

	// Known "unknowns":
	//  It's possible that anything above 0x63 should just be silently ignored, but in the
	//  offhand chance not, I'm documenting known cases of unknown register use here.
	//
	//  0x7F -->
	//   the bios likes to write to 0x7f using an EOP giftag with NLOOP set to 4.
	//   Not sure what it's trying to accomplish exactly.  Ignoring seems to work fine,
	//   and is probably the intended behavior (it's likely meant to be a NOP).
	//
	//  0xEE -->
	//   .hack Infection [PAL confirmed, NTSC unknown] uses 0xee when you zoom the camera.
	//   The use hasn't been researched yet so parameters are unknown.  Everything seems
	//   to work fine as usual -- The 0xEE address in common programming terms is typically
	//   left over uninitialized data, and this might be a case of that, which is to be
	//   silently ignored.
	//
	//  Guitar Hero 3+ : Massive spamming when using superVU (along with several VIF errors)
	//  Using microVU avoids the GIFtag errors, so probably just one of sVU's hacks conflicting
	//  with one of VIF's hacks, and causing corrupted packet data.

	if( regidx != 0x7f && regidx != 0xee )
		DbgCon.Warning( "Ignoring Unmapped GIFtag Register, Index = %02x", regidx );
}

#define INSERT_UNMAPPED_4	RegHandlerUNMAPPED, RegHandlerUNMAPPED, RegHandlerUNMAPPED, RegHandlerUNMAPPED,
#define INSERT_UNMAPPED_16	INSERT_UNMAPPED_4 INSERT_UNMAPPED_4 INSERT_UNMAPPED_4 INSERT_UNMAPPED_4
#define INSERT_UNMAPPED_64	INSERT_UNMAPPED_16 INSERT_UNMAPPED_16 INSERT_UNMAPPED_16 INSERT_UNMAPPED_16

// handlers for 0x60->0x100
static __aligned16 const GIFRegHandler s_gsHandlers[0x100-0x60] =		
{
	RegHandlerSIGNAL, RegHandlerFINISH, RegHandlerLABEL, RegHandlerUNMAPPED,

	// Rest are mapped to Unmapped
	INSERT_UNMAPPED_4  INSERT_UNMAPPED_4  INSERT_UNMAPPED_4
	INSERT_UNMAPPED_64 INSERT_UNMAPPED_64 INSERT_UNMAPPED_16
};

// --------------------------------------------------------------------------------------
//  GIFTAG  (implementations)
// --------------------------------------------------------------------------------------
wxString GIFTAG::ToString() const
{
	static const char* GifTagModeLabel[] =
	{
		"Packed", "RegList", "Image", "Image2"
	};

	FastFormatUnicode result;
	result.Write("NLOOP=0x%04X, PRE=%u, PRIM=0x%03X, MODE=%s",
		NLOOP, PRE, PRIM, GifTagModeLabel[FLG]);

	return result;
}

wxString GIFTAG::DumpRegsToString() const
{
	static const char* PackedModeRegsLabel[] =
	{
		"PRIM",		"RGBA",		"STQ",		"UV",
		"XYZF2",	"XYZ2",		"TEX0_1",	"TEX0_2",
		"CLAMP_1",	"CLAMP_2",	"FOG",		"Unknown",
		"XYZF3",	"XYZ3",		"A_D",		"NOP"
	};

	u32 tempreg		= REGS[0];
	uint numregs	= ((NREG-1)&0xf) + 1;

	FastFormatUnicode result;
	result.Write("NREG=0x%02X (", NREG);

	for (u32 i = 0; i < numregs; i++) {
		if (i == 8) tempreg = REGS[1];
		if (i > 0) result.Write(" ");
		result.Write(PackedModeRegsLabel[tempreg & 0xf]);
		tempreg >>= 4;
	}

	result.Write(")");
	return result;
}


// --------------------------------------------------------------------------------------
//  GIFPath Method Implementations
// --------------------------------------------------------------------------------------

GIFPath::GIFPath() : tag()
{
	Reset();
}

// Warning!  This function must always be accompanied by a reset sent to the GS plugin.  If
// the GS plugin is not reset, undesired results may occur if the GS plugin was midst PATH
// processing (brief video corruption, possibly crashes).
__fi void GIFPath::Reset()
{
	memzero(*this);
	const_cast<GIFTAG&>(tag).EOP = 1;
}

__fi bool GIFPath::StepReg()
{
	if (++curreg >= numregs) {
		curreg = 0;
		if (--nloop == 0) {
			return false;
		}
	}
	return true;
}

__fi u8 GIFPath::GetReg() { return regs[curreg]; }

// Unpack the registers - registers are stored as a sequence of 4 bit values in the
// upper 64 bits of the GIFTAG.  That sucks for us when handling partialized GIF packets
// coming in from paths 2 and 3, so we unpack them into an 8 bit array here.
//
__fi void GIFPath::PrepPackedRegs()
{
	// Only unpack registers if we're starting a new pack.  Otherwise the unpacked
	// array should have already been initialized by a previous partial transfer.

	if (curreg != 0) return;
	DetectE = 0;
	u32 tempreg = tag.REGS[0];
	numregs		= ((tag.NREG-1)&0xf) + 1;

	for (u32 i = 0; i < numregs; i++) {
		if (i == 8) tempreg = tag.REGS[1];
		regs[i] = tempreg & 0xf;
		if(regs[i] == 0xe) DetectE++;
		tempreg >>= 4;
	}
}

__fi void GIFPath::SetTag(const void* mem)
{
	static const bool Aligned = true;
	_mm_store_ps( (float*)&tag, Aligned ? _mm_load_ps((const float*)mem) : _mm_loadu_ps((const float*)mem) );

	nloop	= tag.NLOOP;
	curreg	= 0;
}

void SaveStateBase::gifPathFreeze()
{
	FreezeTag( "GIFpath" );
	Freeze( g_gifpath );
}

static __fi void gsHandler(const u8* pMem)
{
	const int reg = pMem[8];

	#if 0
	
	// Not needed anymore.  The GS plugin API/spec has been updated so that reverse FIFO transfers
	// from GS let the VIF know when its run out of data to drain.
	
	if (reg == 0x50)
	{
		vif1.BITBLTBUF._u64 = *(u64*)pMem;
	}
	else if (reg == 0x52)
	{
		vif1.TRXREG._u64 = *(u64*)pMem;
	}
	else if (reg == 0x53)
	{
		// local -> host
		if ((pMem[0] & 3) == 1)
		{
			// Onimusha does TRXREG without BLTDIVIDE first, so we "assume" 32bit for this equation, probably isnt important.
			// ^ WTF, seriously? This is really important (pseudonym)
			u8 bpp = 32;

			switch(vif1.BITBLTBUF.SPSM & 7)
			{
				case 0: bpp = 32; break;
				case 1:	bpp = 24; break;
				case 2: bpp = 16; break;
				case 3:	bpp = 8; break;

				// 4 is 4 bit but this is forbidden

				default:
					pxAssumeDev( false, pxsFmt("Illegal format for GS upload: SPSM=%u", vif1.BITBLTBUF.SPSM) );
				break;
			}

			VIF_LOG("GS Download %dx%d SPSM=%x bpp=%d", vif1.TRXREG.RRW, vif1.TRXREG.RRH, vif1.BITBLTBUF.SPSM, bpp);

			// qwords, rounded down; any extra bits are lost
			// games must take care to ensure transfer rectangles are exact multiples of a qword
			vif1.GSLastDownloadSize = (vif1.TRXREG.RRW * vif1.TRXREG.RRH * bpp) / 128;
			//DevCon.Warning("GS download in progress");
			gifRegs.stat.OPH = true;
		}
	}
	#endif
	if (reg >= 0x60)
	{
		// Question: What happens if an app writes to uncharted register space on real PS2
		// hardware (handler 0x63 and higher)?  Probably a silent ignorance, but not tested
		// so just guessing... --air

		s_gsHandlers[reg-0x60]((const u32*)pMem);
	}
}

#define aMin(x, y) std::min(x, y)

<<<<<<< HEAD
=======
// Parameters:
//   size - max size of incoming data stream, in qwc (simd128).  If the path is PATH1, and the
//     path does not terminate (EOP) within the specified size, it is assumed that the path must
//     loop around to the start of VU memory and continue processing.
__fi int GIFPath::ParseTagQuick(GIF_PATH pathidx, const u8* pMem, u32 size)
{
	u32	startSize =  size;						// Start Size

	while (size > 0) {
		if (!nloop) {

			SetTag<false>(pMem);
			incTag(1);
		}
		else
		{
			switch(tag.FLG) {
				case GIF_FLG_PACKED:
				{
					GifTagLog("Packed Mode");
					numregs	= ((tag.NREG-1)&0xf) + 1;

					// Note: curreg is *usually* zero here, but can be non-zero if a previous fragment was
					// handled via this optimized copy code below.

					const u32 listlen = (nloop * numregs) - curreg;	// the total length of this packed register list (in QWC)
					u32 len;

					if(size < listlen)
					{
						len = size;

						// We need to calculate both the number of full iterations of regs copied (nloops),
						// and any remaining registers not copied by this fragment.  A div/mod pair should
						// hopefully be optimized by the compiler into a single x86 div. :)

						const int nloops_copied		= len / numregs;
						const int regs_not_copied	= len % numregs;

						// Make sure to add regs_not_copied to curreg, to handle cases of multiple partial fragments.
						// (example: 3 fragments each of only 2 regs, then curreg should be 0, 2, and then 4 after
						//  each call to GIFPath_Parse; with no change to NLOOP).  Because of this we also need to
						//  check for cases where curreg wraps past an nloop.

						nloop -= nloops_copied;
						curreg += regs_not_copied;
						if(curreg >= numregs)
						{
							--nloop;
							curreg -= numregs;
						}
					}
					else 
					{
						len = listlen;
						curreg = 0;
						nloop = 0;
					}
					incTag(len);
				}
				break;
				case GIF_FLG_REGLIST:
				{
					GifTagLog("Reglist Mode EOP %x", tag.EOP);

					// In reglist mode, the GIF packs 2 registers into each QWC.  The nloop however
					// can be an odd number, in which case the upper half of the final QWC is ignored (skipped).

					numregs	= ((tag.NREG-1)&0xf) + 1;
					const u32 total_reglen = (nloop * numregs) - curreg;	// total 'expected length' of this packed register list (in registers)
					const u32 total_listlen = (total_reglen+1) / 2;			// total 'expected length' of the register list, in QWC!  (+1 so to round it up)

					u32 len;

					if(size < total_listlen)
					{
						//Console.Warning("GIF path %d Fragmented REGLIST!  Please report if you experience problems", pathidx + 1);

						len = size;
						const u32 reglen = len * 2;

						const int nloops_copied		= reglen / numregs;
						const int regs_not_copied	= reglen % numregs;

						//DevCon.Warning("Hit it path %d", pathidx + 1);
						curreg += regs_not_copied;
						nloop -= nloops_copied;

						if(curreg >= numregs)
						{
							--nloop;
							curreg -= numregs;
						}
					}
					else 
					{
						len = total_listlen;
						curreg = 0;
						nloop = 0;
					}

					incTag(len);
					//if(curreg != 0 || (len % numregs) > 0) DevCon.Warning("Oops c %x n %x m %x r %x", curreg, nloop, (len % numregs), numregs);
				}
				break;
				case GIF_FLG_IMAGE:
				case GIF_FLG_IMAGE2:
				{
					GifTagLog("IMAGE Mode");
					int len = aMin(size, nloop);
					incTag(len);
					nloop -= len;
				}
				break;
			}
		}
		if(pathidx == GIF_PATH_1)
		{
			if(size == 0 && (!tag.EOP || nloop > 0))
			{
				if(startSize < 0x400)
				{
					size = 0x400 - startSize;
					startSize = 0x400;
					pMem -= 0x4000;
				}
				else
				{
					// Note: The BIOS does an XGKICK on the VU1 and lets it DMA to the GS without an EOP
					// (seemingly to loop forever), only to write an EOP later on.  No other game is known to
					// do anything of the sort.
					// So lets just cap the DMA at 16k, and force it to "look" like it's terminated for now.
					// (note: truly accurate emulation would mean having the VU1's XGKICK break execution,
					//  split time to EE and other processors, and then resume the kick's DMA later.  
					//  ... yea, not happening for a while. ;) -- air

					Console.Warning("GIFTAG error, size exceeded VU memory size %x", startSize);
					nloop	= 0;
					const_cast<GIFTAG&>(tag).EOP = 1;
				}
			}
		}
		if (tag.EOP && !nloop) break;
	}

	size = (startSize - size);


	return size;
}

>>>>>>> e0998c8d
__ri void MemCopy_WrappedDest( const u128* src, u128* destBase, uint& destStart, uint destSize, uint len )
{
	uint endpos = destStart + len;
	if( endpos < destSize )
	{
		memcpy_qwc(&destBase[destStart], src, len );
		destStart += len;
	}
	else
	{
		uint firstcopylen = destSize - destStart;
		memcpy_qwc(&destBase[destStart], src, firstcopylen );

		destStart = endpos % destSize;
		memcpy_qwc(destBase, src+firstcopylen, destStart );
	}
}

__ri void MemCopy_WrappedSrc( const u128* srcBase, uint& srcStart, uint srcSize, u128* dest, uint len )
{
	uint endpos = srcStart + len;
	if( endpos < srcSize )
	{
		memcpy_qwc(dest, &srcBase[srcStart], len );
		srcStart += len;
	}
	else
	{
		uint firstcopylen = srcSize - srcStart;
		memcpy_qwc(dest, &srcBase[srcStart], firstcopylen );

		srcStart = endpos % srcSize;
		memcpy_qwc(dest+firstcopylen, srcBase, srcStart );
	}
}

#define copyTag() do {						\
	_mm_store_ps( (float*)&RingBuffer.m_Ring[ringpos], Aligned ? _mm_load_ps((float*)pMem128) : _mm_loadu_ps((float*)pMem128)); \
	/*_mm_stream_ps( (float*)&RingBuffer.m_Ring[ringpos], Aligned ? _mm_load_ps((float*)pMem128) : _mm_loadu_ps((float*)pMem128));*/ \
	++pMem128; --size;						\
	ringpos = (ringpos+1)&RingBufferMask;	\
} while(false)

__ri void GIFPath::TransferPackedRegs( const u128*& pMem128, uint& size, uint& ringpos )
{
	static const bool Aligned = true;

	PrepPackedRegs();
	GifTagLog("\tPacked Mode, %ls", tag.DumpRegsToString().c_str());
	
	if(DetectE > 0)
	{
		do {
			if (GetReg() == 0xe) {
				gsHandler((u8*)pMem128);
			}
			copyTag();
		} while(StepReg() && size > 0);
	}
	else
	{
		//DevCon.WriteLn(Color_Orange, "No E detected on Path%d: nloop=%x, numregs=%x, curreg=%x, size=%x", gifRegs.stat.APATH, nloop, numregs, curreg, size);

		// Note: curreg is *usually* zero here, but can be non-zero if a previous fragment was
		// handled via this optimized copy code below.

		const u32 listlen = (nloop * numregs) - curreg;	// the total length of this packed register list (in QWC)
		u32 len;

		if(size < listlen)
		{
			len = size;

			// We need to calculate both the number of full iterations of regs copied (nloops),
			// and any remaining registers not copied by this fragment.  A div/mod pair should
			// hopefully be optimized by the compiler into a single x86 div. :)

			const int nloops_copied		= len / numregs;
			const int regs_not_copied	= len % numregs;

			// Make sure to add regs_not_copied to curreg, to handle cases of multiple partial fragments.
			// (example: 3 fragments each of only 2 regs, then curreg should be 0, 2, and then 4 after
			//  each call to GIFPath_Parse; with no change to NLOOP).  Because of this we also need to
			//  check for cases where curreg wraps past an nloop.

			nloop -= nloops_copied;
			curreg += regs_not_copied;
			if(curreg >= numregs)
			{
				--nloop;
				curreg -= numregs;
			}
		}
		else 
		{
			len = listlen;
			curreg = 0;
			nloop = 0;
		}

		MemCopy_WrappedDest( pMem128, RingBuffer.m_Ring, ringpos, RingBufferSize, len );
		pMem128 += len;
		size -= len;
	}
}

// Parameters:
//   baseMem - pointer to the base of the memory buffer.  If the transfer wraps past the specified
//      memSize, it restarts bask here.
//
//   fragment_size - size of incoming data stream, in qwc (simd128).  If this parameter is 0, then
//      the GIF continues to process until the first EOP condition is met.
//
//   startPos - start position within the buffer.
//   memSize - size of the source memory buffer pointed to by baseMem.  If 0, no wrapping logic is performed.
//
// Returns:
//   Amount of data processed.  Actual processed amount may be less than provided size, depending
//   on GS stalls (caused by SIGNAL or EOP, etc).
//
int GIFPath::CopyTag(const u128* baseMem, uint fragment_size, uint startPos, uint memSize)
{
	// Cannot transfer while a second IMR is pending (!)
	if (SIGNAL_IMR_Pending)
	{
		GifTagLog("GIFTAG IGNORED due to SIGNAL/IMR condition.");
		return 0;
	}

	static const bool Aligned = true;

	uint& ringpos = GetMTGS().m_packet_writepos;
	const uint original_ringpos = ringpos;

	const u128* pMem128 = baseMem + startPos;
	uint size;
	uint processed = 0;

	if (memSize)
	{
		uint firstlen = memSize - startPos;
		if (!fragment_size)
			size = firstlen;
		else
			size = std::min(firstlen, fragment_size);

		GifTagLog("GIFTAG BEGIN fragment_size=0x%03X (wrapping @ wrapSize=0x%06X, startPos=0x%04X)",
			fragment_size, memSize, startPos
		);
	}
	else
	{
		pxAssume(fragment_size);
		size = fragment_size;

		GifTagLog("GIFTAG BEGIN fragment_size=0x%03X", fragment_size);
	}

	uint startSize = size;

	try {
		while (size > 0) {
			if (!nloop) {

				SetTag((u8*)pMem128);
				copyTag();
				
				GifTagLog("\tSetTag  %ls", tag.ToString().c_str());
			}
<<<<<<< HEAD
			else
			{
				switch(tag.FLG) {
					case GIF_FLG_PACKED:
						TransferPackedRegs(pMem128, size, ringpos);
					break;
=======
			gifRegs.stat.APATH = pathidx + 1;
			gifRegs.stat.OPH = true;
	
			switch(tag.FLG) {
				case GIF_FLG_PACKED:
					GifTagLog("Packed Mode EOP %x : %ls", tag.EOP, tag.DumpRegsToString().c_str());
					PrepPackedRegs();
>>>>>>> e0998c8d

					case GIF_FLG_REGLIST:
					{
						GifTagLog("\tReglist Mode, NREG=0x%02X", tag.NREG);

						// In reglist mode, the GIF packs 2 registers into each QWC.  The nloop however
						// can be an odd number, in which case the upper half of the final QWC is ignored (skipped).

						numregs	= ((tag.NREG-1)&0xf) + 1;
						const u32 total_reglen = (nloop * numregs) - curreg;	// total 'expected length' of this packed register list (in registers)
						const u32 total_listlen = (total_reglen+1) / 2;			// total 'expected length' of the register list, in QWC!  (+1 so to round it up)

						u32 len;

						if(size < total_listlen)
						{
							len = size;
							const u32 reglen = len * 2;

							const int nloops_copied		= reglen / numregs;
							const int regs_not_copied	= reglen % numregs;

							curreg += regs_not_copied;
							nloop -= nloops_copied;

							if(curreg >= numregs)
							{
								--nloop;
								curreg -= numregs;
							}
						}
						else 
						{
							len = total_listlen;
							curreg = 0;
							nloop = 0;
						}

						MemCopy_WrappedDest( pMem128, RingBuffer.m_Ring, ringpos, RingBufferSize, len );
						pMem128 += len;
						size -= len;
					}
<<<<<<< HEAD
					break;
=======
				break;
				case GIF_FLG_REGLIST:
				{
					GifTagLog("Reglist Mode EOP %x", tag.EOP);
>>>>>>> e0998c8d

					case GIF_FLG_IMAGE:
					case GIF_FLG_IMAGE2:
					{
						int len = aMin(size, nloop);
						GifTagLog("\tImage mode, len=0x%04X", len);

						MemCopy_WrappedDest( pMem128, RingBuffer.m_Ring, ringpos, RingBufferSize, len );

						pMem128 += len;
						size -= len;
						nloop -= len;
					}
					break;
				}
			}

			if ((!UseDmaBurstHack || !fragment_size) && tag.EOP && !nloop)
			{
				// If the DMA burst hack is not in use then we need to break transfer after each burst
				// of GIFtag data.  This is because another path's transfer could be pending with a higher
				// priority than the current path.  For example, PATH1 has the ability to overtake (stall)
				// a PATH2/DIRECT transfer at any EOP/NLOOP=0 boundary.
				
				// If fragment_size is zero it means to transfer until the first EOP and finish (XGKICK/PATH1)

				// Clear the GIF path transfer status.  The caller will check queues and reassign new
				// transfers as needed.

				gifRegs.stat.OPH = 0;
				gifRegs.stat.APATH = GIF_APATH_IDLE;

				break;
			}

			if (memSize && (size == 0))
			{
				processed += startSize;

				if (!fragment_size)
				{
					// waiting for EOP -- fragment_size is ignored.  We still need to check for and detect
					// cases where the transfer has wrapped all the way around the buffer (infinite loop)
					// and force-break the transfer and resume it after some amount of time has passed.
					// (the BIOS does this, by using an XGKICK on VU memory and then writes an EOP to VU
					// memory later on).

					if (startSize < memSize)
					{
						GifTagLog("\tVU1 Buffer Wrap!");
						size		= memSize - startSize;
						memSize		= size;
						startSize	= size;
						pMem128		= baseMem;
					}
					else
					{
						DevCon.Warning("GIF PATH1 infinite transfer detected!");
						//GIF_DelayArbitration(0x200);
						//CPU_ScheduleEvent(GIF_EVENT);

<<<<<<< HEAD
						nloop	= 0;
						const_cast<GIFTAG&>(tag).EOP = 1;
=======
					MemCopy_WrappedDest( pMem128, RingBuffer.m_Ring, ringpos, RingBufferSize, len );
					pMem128 += len;
					size -= len;
				}
				break;
				case GIF_FLG_IMAGE:
				case GIF_FLG_IMAGE2:
				{
					GifTagLog("IMAGE Mode EOP %x", tag.EOP);
					int len = aMin(size, nloop);
>>>>>>> e0998c8d

						// Don't send the packet to the GS -- its incomplete and might cause the GS plugin
						// to get confused and die. >_<

						ringpos = original_ringpos;
						gifRegs.SetActivePath( GIF_APATH_IDLE );

						break;
					}
				}
				else
				{
					size		= fragment_size - processed;
					startSize	= size;
					pMem128		= baseMem;

					if (size) GifTagLog("\tMFIFO/SPRAM buffer Wrap!");
				}
			}
		}
	}
	catch( Exception::SignalDoubleIMR& )
	{
		// IMR occurred twice; GIF transfer stalls indefinitely until the EE writes
		// the proper sequence of CSR/IMR regs to restart it.

		GifTagLog("\tSIGNAL/IMR detected, parsing aborted");
		StepReg();		// advances past the SIGNAL that caused the exception.
	}

	GifTagLog("GIFTAG END, processed=0x%04X", processed + (startSize - size));
	return processed + (startSize - size);
}<|MERGE_RESOLUTION|>--- conflicted
+++ resolved
@@ -45,97 +45,6 @@
 	GIF_REG_NOP		= 0x0f,
 };
 
-<<<<<<< HEAD
-=======
-// GIFTAG
-// Members of this structure are in CAPS to help visually denote that they are representative
-// of actual hw register states of the GIF, unlike the internal tracking vars in GIFPath, which
-// are modified during the GIFtag unpacking process.
-struct GIFTAG
-{
-	u16 NLOOP	: 15;
-	u16 EOP		: 1;
-
-	// Note that contents of the Dummy bits on real hardware is likely used to maintain state
-	// information regarding tag processing (namely nllop and curreg info, so to resume partial
-	// transfers later).
-	u16 _dummy0	: 16;
-	u32 _dummy1	: 14;
-
-	u32 PRE		: 1;
-	u32 PRIM	: 11;
-	u32 FLG		: 2;
-	u32 NREG	: 4;
-	u32 REGS[2];
-
-	GIFTAG() {}
-
-	wxString DumpRegsToString() const;
-};
-
-wxString GIFTAG::DumpRegsToString() const
-{
-	static const char* PackedModeRegsLabel[] =
-	{
-		"PRIM",		"RGBA",		"STQ",		"UV",
-		"XYZF2",	"XYZ2",		"TEX0_1",	"TEX0_2",
-		"CLAMP_1",	"CLAMP_2",	"FOG",		"Unknown",
-		"XYZF3",	"XYZ3",		"A_D",		"NOP"
-	};
-
-	u32 tempreg		= REGS[0];
-	uint numregs	= ((NREG-1)&0xf) + 1;
-
-	FastFormatUnicode result;
-	result.Write("NREG=0x%02X (", NREG);
-
-	for (u32 i = 0; i < numregs; i++) {
-		if (i == 8) tempreg = REGS[1];
-		if (i > 0) result.Write(" ");
-		result.Write(PackedModeRegsLabel[tempreg & 0xf]);
-		tempreg >>= 4;
-	}
-
-	result.Write(")");
-	return result;
-}
-
-// --------------------------------------------------------------------------------------
-//  GIFPath -- PS2 GIFtag info (one for each path).
-// --------------------------------------------------------------------------------------
-// fixme: The real PS2 has a single internal PATH and 3 logical sources, not 3 entirely
-// separate paths.  But for that to work properly we need also interlocked path sources.
-// That is, when the GIF selects a source, it sticks to that source until an EOP.  Currently
-// this is not emulated!
-
-struct GIFPath
-{
-	const GIFTAG tag;	// A copy of the "original" tag -- modification allowed only by SetTag(), so let's make it const.
-	u8 regs[16];		// positioned after tag ensures 16-bit aligned (in case we SSE optimize later)
-
-	u32 nloop;			// local copy nloop counts toward zero, and leaves the tag copy unmodified.
-	u32 curreg;			// reg we left of on (for traversing through loops)
-	u32 numregs;		// number of regs (when NREG is 0, numregs is 16)
-	u32 DetectE;
-
-	GIFPath();
-
-	void Reset();
-	void PrepPackedRegs();
-	bool StepReg();
-	u8 GetReg();
-	bool IsActive() const;
-
-	template< bool Aligned >
-	void SetTag(const void* mem);
-
-	template< GIF_PATH pathidx, bool Aligned >
-	int CopyTag(const u128* pMem, u32 size);
-
-	int ParseTagQuick(GIF_PATH pathidx, const u8* pMem, u32 size);
-};
-
->>>>>>> e0998c8d
 typedef void (__fastcall *GIFRegHandler)(const u32* data);
 
 __aligned16 GIFPath		g_gifpath;
@@ -436,160 +345,6 @@
 
 #define aMin(x, y) std::min(x, y)
 
-<<<<<<< HEAD
-=======
-// Parameters:
-//   size - max size of incoming data stream, in qwc (simd128).  If the path is PATH1, and the
-//     path does not terminate (EOP) within the specified size, it is assumed that the path must
-//     loop around to the start of VU memory and continue processing.
-__fi int GIFPath::ParseTagQuick(GIF_PATH pathidx, const u8* pMem, u32 size)
-{
-	u32	startSize =  size;						// Start Size
-
-	while (size > 0) {
-		if (!nloop) {
-
-			SetTag<false>(pMem);
-			incTag(1);
-		}
-		else
-		{
-			switch(tag.FLG) {
-				case GIF_FLG_PACKED:
-				{
-					GifTagLog("Packed Mode");
-					numregs	= ((tag.NREG-1)&0xf) + 1;
-
-					// Note: curreg is *usually* zero here, but can be non-zero if a previous fragment was
-					// handled via this optimized copy code below.
-
-					const u32 listlen = (nloop * numregs) - curreg;	// the total length of this packed register list (in QWC)
-					u32 len;
-
-					if(size < listlen)
-					{
-						len = size;
-
-						// We need to calculate both the number of full iterations of regs copied (nloops),
-						// and any remaining registers not copied by this fragment.  A div/mod pair should
-						// hopefully be optimized by the compiler into a single x86 div. :)
-
-						const int nloops_copied		= len / numregs;
-						const int regs_not_copied	= len % numregs;
-
-						// Make sure to add regs_not_copied to curreg, to handle cases of multiple partial fragments.
-						// (example: 3 fragments each of only 2 regs, then curreg should be 0, 2, and then 4 after
-						//  each call to GIFPath_Parse; with no change to NLOOP).  Because of this we also need to
-						//  check for cases where curreg wraps past an nloop.
-
-						nloop -= nloops_copied;
-						curreg += regs_not_copied;
-						if(curreg >= numregs)
-						{
-							--nloop;
-							curreg -= numregs;
-						}
-					}
-					else 
-					{
-						len = listlen;
-						curreg = 0;
-						nloop = 0;
-					}
-					incTag(len);
-				}
-				break;
-				case GIF_FLG_REGLIST:
-				{
-					GifTagLog("Reglist Mode EOP %x", tag.EOP);
-
-					// In reglist mode, the GIF packs 2 registers into each QWC.  The nloop however
-					// can be an odd number, in which case the upper half of the final QWC is ignored (skipped).
-
-					numregs	= ((tag.NREG-1)&0xf) + 1;
-					const u32 total_reglen = (nloop * numregs) - curreg;	// total 'expected length' of this packed register list (in registers)
-					const u32 total_listlen = (total_reglen+1) / 2;			// total 'expected length' of the register list, in QWC!  (+1 so to round it up)
-
-					u32 len;
-
-					if(size < total_listlen)
-					{
-						//Console.Warning("GIF path %d Fragmented REGLIST!  Please report if you experience problems", pathidx + 1);
-
-						len = size;
-						const u32 reglen = len * 2;
-
-						const int nloops_copied		= reglen / numregs;
-						const int regs_not_copied	= reglen % numregs;
-
-						//DevCon.Warning("Hit it path %d", pathidx + 1);
-						curreg += regs_not_copied;
-						nloop -= nloops_copied;
-
-						if(curreg >= numregs)
-						{
-							--nloop;
-							curreg -= numregs;
-						}
-					}
-					else 
-					{
-						len = total_listlen;
-						curreg = 0;
-						nloop = 0;
-					}
-
-					incTag(len);
-					//if(curreg != 0 || (len % numregs) > 0) DevCon.Warning("Oops c %x n %x m %x r %x", curreg, nloop, (len % numregs), numregs);
-				}
-				break;
-				case GIF_FLG_IMAGE:
-				case GIF_FLG_IMAGE2:
-				{
-					GifTagLog("IMAGE Mode");
-					int len = aMin(size, nloop);
-					incTag(len);
-					nloop -= len;
-				}
-				break;
-			}
-		}
-		if(pathidx == GIF_PATH_1)
-		{
-			if(size == 0 && (!tag.EOP || nloop > 0))
-			{
-				if(startSize < 0x400)
-				{
-					size = 0x400 - startSize;
-					startSize = 0x400;
-					pMem -= 0x4000;
-				}
-				else
-				{
-					// Note: The BIOS does an XGKICK on the VU1 and lets it DMA to the GS without an EOP
-					// (seemingly to loop forever), only to write an EOP later on.  No other game is known to
-					// do anything of the sort.
-					// So lets just cap the DMA at 16k, and force it to "look" like it's terminated for now.
-					// (note: truly accurate emulation would mean having the VU1's XGKICK break execution,
-					//  split time to EE and other processors, and then resume the kick's DMA later.  
-					//  ... yea, not happening for a while. ;) -- air
-
-					Console.Warning("GIFTAG error, size exceeded VU memory size %x", startSize);
-					nloop	= 0;
-					const_cast<GIFTAG&>(tag).EOP = 1;
-				}
-			}
-		}
-		if (tag.EOP && !nloop) break;
-	}
-
-	size = (startSize - size);
-
-
-	return size;
-}
-
->>>>>>> e0998c8d
 __ri void MemCopy_WrappedDest( const u128* src, u128* destBase, uint& destStart, uint destSize, uint len )
 {
 	uint endpos = destStart + len;
@@ -759,22 +514,12 @@
 				
 				GifTagLog("\tSetTag  %ls", tag.ToString().c_str());
 			}
-<<<<<<< HEAD
 			else
 			{
 				switch(tag.FLG) {
 					case GIF_FLG_PACKED:
 						TransferPackedRegs(pMem128, size, ringpos);
 					break;
-=======
-			gifRegs.stat.APATH = pathidx + 1;
-			gifRegs.stat.OPH = true;
-	
-			switch(tag.FLG) {
-				case GIF_FLG_PACKED:
-					GifTagLog("Packed Mode EOP %x : %ls", tag.EOP, tag.DumpRegsToString().c_str());
-					PrepPackedRegs();
->>>>>>> e0998c8d
 
 					case GIF_FLG_REGLIST:
 					{
@@ -817,14 +562,7 @@
 						pMem128 += len;
 						size -= len;
 					}
-<<<<<<< HEAD
 					break;
-=======
-				break;
-				case GIF_FLG_REGLIST:
-				{
-					GifTagLog("Reglist Mode EOP %x", tag.EOP);
->>>>>>> e0998c8d
 
 					case GIF_FLG_IMAGE:
 					case GIF_FLG_IMAGE2:
@@ -886,21 +624,8 @@
 						//GIF_DelayArbitration(0x200);
 						//CPU_ScheduleEvent(GIF_EVENT);
 
-<<<<<<< HEAD
 						nloop	= 0;
 						const_cast<GIFTAG&>(tag).EOP = 1;
-=======
-					MemCopy_WrappedDest( pMem128, RingBuffer.m_Ring, ringpos, RingBufferSize, len );
-					pMem128 += len;
-					size -= len;
-				}
-				break;
-				case GIF_FLG_IMAGE:
-				case GIF_FLG_IMAGE2:
-				{
-					GifTagLog("IMAGE Mode EOP %x", tag.EOP);
-					int len = aMin(size, nloop);
->>>>>>> e0998c8d
 
 						// Don't send the packet to the GS -- its incomplete and might cause the GS plugin
 						// to get confused and die. >_<
