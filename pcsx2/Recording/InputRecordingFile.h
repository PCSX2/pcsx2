--- conflicted
+++ resolved
@@ -51,36 +51,18 @@
 public:
 	~InputRecordingFile() { Close(); }
 
-	// Closes the underlying input recording file, writing the header and 
+	// Closes the underlying input recording file, writing the header and
 	// prepares for a possible new recording to be started
 	bool Close();
-<<<<<<< HEAD
-	bool WriteKeyBuf(const uint& frame, const uint port, const uint bufIndex, const u8& buf);
-	bool ReadKeyBuf(u8& result, const uint& frame, const uint port, const uint bufIndex);
-
-	// Controller Data
-	void GetPadData(PadData& result_pad, unsigned long frame);
-	bool DeletePadData(unsigned long frame);
-	bool InsertPadData(unsigned long frame, const PadData& key);
-	bool UpdatePadData(unsigned long frame, const PadData& key);
-
-	// Header
-	InputRecordingHeader& GetHeader();
-	unsigned long& GetMaxFrame();
-	unsigned long& GetUndoCount();
+	// Retrieve the input recording's filename (not the path)
 	const wxString& GetFilename();
-	bool FromCurrentFrame();
-
-=======
-	// Retrieve the input recording's filename (not the path)
-	const wxString &GetFilename();
 	// Retrieve the input recording's header which contains high-level metadata on the recording
-	InputRecordingFileHeader &GetHeader();
+	InputRecordingFileHeader& GetHeader();
 	// The maximum number of frames, or in other words, the length of the recording
-	unsigned long &GetTotalFrames();
+	unsigned long& GetTotalFrames();
 	// The number of times a save-state has been loaded while recording this movie
 	// this is also often referred to as a "re-record"
-	unsigned long &GetUndoCount();
+	unsigned long& GetUndoCount();
 	// Whether or not this input recording starts by loading a save-state or by booting the game fresh
 	bool FromSaveState();
 	// Increment the number of undo actions and commit it to the recording file
@@ -92,16 +74,13 @@
 	bool OpenNew(const wxString path, bool fromSaveState);
 	// Reads the current frame's input data from the file in order to intercept and overwrite
 	// the current frame's value from the emulator
-	bool ReadKeyBuffer(u8 &result, const uint &frame, const uint port, const uint bufIndex);
+	bool ReadKeyBuffer(u8& result, const uint& frame, const uint port, const uint bufIndex);
 	// Updates the total frame counter and commit it to the recording file
 	void SetTotalFrames(unsigned long frames);
 	// Persist the input recording file header's current state to the file
->>>>>>> 4d668187
 	bool WriteHeader();
 	// Writes the current frame's input data to the file so it can be replayed
-	bool WriteKeyBuffer(const uint &frame, const uint port, const uint bufIndex, const u8 &buf);
-
-	unsigned long recordingFrameCounter = 0;
+	bool WriteKeyBuffer(const uint& frame, const uint port, const uint bufIndex, const u8& buf);
 
 private:
 	static const int controllerPortsSupported = 2;
@@ -116,16 +95,14 @@
 	static const int seekpointUndoCount = sizeof(InputRecordingFileHeader) + 4;
 	static const int seekpointSaveStateHeader = seekpointUndoCount + 4;
 
+	wxString filename = "";
+	FILE* recordingFile = NULL;
+
+	// Header
 	InputRecordingFileHeader header;
-	wxString filename = "";
-	FILE * recordingFile = NULL;
 	InputRecordingSavestate savestate;
-<<<<<<< HEAD
 
 	// An unsigned 32-bit frame limit is equivalent to 2.25 years of continuous 60fps footage
-	unsigned long totalFrames = 0;
-	unsigned long undoCount = 0;
-=======
 	unsigned long totalFrames = 0;
 	unsigned long undoCount = 0;
 
@@ -134,6 +111,5 @@
 	bool open(const wxString path, bool newRecording);
 	bool verifyRecordingFileHeader();
 	bool writeSaveState();
->>>>>>> 4d668187
 };
 #endif