--- conflicted
+++ resolved
@@ -366,20 +366,10 @@
 		float height = ImGuiFullscreen::LAYOUT_MENU_BUTTON_HEIGHT, std::pair<ImFont*, float> font = g_large_font, std::pair<ImFont*, float> summary_font = g_medium_font);
 	static void DrawIntSpinBoxSetting(SettingsInterface* bsi, const char* title, const char* summary, const char* section, const char* key,
 		int default_value, int min_value, int max_value, int step_value, const char* format = "%d", bool enabled = true,
-<<<<<<< HEAD
 		float height = ImGuiFullscreen::LAYOUT_MENU_BUTTON_HEIGHT, ImFont* font = g_large_font, ImFont* summary_font = g_medium_font);
 	static void DrawFloatRangeSetting(SettingsInterface* bsi, const char* title, const char* summary, const char* section, const char* key,
 		float default_value, float min_value, float max_value, const char* format = "%f", float multiplier = 1.0f, bool enabled = true,
 		float height = ImGuiFullscreen::LAYOUT_MENU_BUTTON_HEIGHT, ImFont* font = g_large_font, ImFont* summary_font = g_medium_font);
-=======
-		float height = ImGuiFullscreen::LAYOUT_MENU_BUTTON_HEIGHT, std::pair<ImFont*, float> font = g_large_font, std::pair<ImFont*, float> summary_font = g_medium_font);
-#if 0
-	// Unused as of now
-	static void DrawFloatRangeSetting(SettingsInterface* bsi, const char* title, const char* summary, const char* section, const char* key,
-		float default_value, float min_value, float max_value, const char* format = "%f", float multiplier = 1.0f, bool enabled = true,
-		float height = ImGuiFullscreen::LAYOUT_MENU_BUTTON_HEIGHT, std::pair<ImFont*, float> font = g_large_font, std::pair<ImFont*, float> summary_font = g_medium_font);
-#endif
->>>>>>> e936398e
 	static void DrawFloatSpinBoxSetting(SettingsInterface* bsi, const char* title, const char* summary, const char* section,
 		const char* key, float default_value, float min_value, float max_value, float step_value, float multiplier,
 		const char* format = "%f", bool enabled = true, float height = ImGuiFullscreen::LAYOUT_MENU_BUTTON_HEIGHT,
