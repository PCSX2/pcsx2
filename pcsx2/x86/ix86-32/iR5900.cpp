--- conflicted
+++ resolved
@@ -1923,11 +1923,7 @@
 					if ((_Rd_ == 16 && s & 1) || (_Rd_ == 17 && s & 2) || (_Rd_ == 18 && s & 4))
 					{
 						std::string disasm;
-<<<<<<< HEAD
 						//Console.Warning("Possible old value used in COP2 code. If the game is broken, please report to http://github.com/pcsx2/pcsx2.");
-=======
-						Console.Warning("Possible old value used in COP2 code. If the game is broken, please report to https://github.com/pcsx2/pcsx2.");
->>>>>>> fea213ee
 						for (u32 i = s_pCurBlockEx->startpc; i < s_nEndBlock; i += 4)
 						{
 							disasm = "";
