--- conflicted
+++ resolved
@@ -23,6 +23,7 @@
 
 #include "iCore.h"
 #include "iR5900.h"
+#include "x86\ix86\ix86_internal.h"
 
 u8* code_pos=0;
 u8* code_start=0;
@@ -63,7 +64,7 @@
 		SysPrintf("Leaking 2 megabytes of ram\n");
 		code_start=code_pos=(u8*)VirtualAlloc(0,2*1024*1024,MEM_COMMIT,PAGE_EXECUTE_READWRITE);
 		code_sz+=2*1024*1024;
-		int i=0;
+		u32 i=0;
 		while(i<code_sz)
 		{
 			//UD2 is 0xF 0xB.Fill the stream with it so that the cpu don't try to execute past branches ..
@@ -87,11 +88,11 @@
 u8* IndirectPlaceholderA()
 {
 	//Add32 <eax>,imm, 6 bytes form.
-	write8<_EmitterId_>( 0x81 ); 
-	ModRM<_EmitterId_>( 3, 0, EAX );
+	write8( 0x81 ); 
+	ModRM( 3, 0, EAX );
 
 	u8* rv=x86SetPtr(0);
-	write32<_EmitterId_>(0);
+	write32(0);
 
 	return rv;
 }
@@ -106,10 +107,10 @@
 	u8* old=x86SetPtr(pl);
 	inf.skip=old-pl-4;
 	//Add32 <eax>,imm, 6 bytes form, patch the imm value
-	write32<_EmitterId_>( inf.full );
+	write32( inf.full );
 	x86SetPtr(old);
 }
-PCSX2_ALIGNED16( static u64 g_globalXMMData[2*XMMREGS] );
+PCSX2_ALIGNED16( extern u64 g_globalXMMData[2*XMMREGS] );
 void MOVx_SSE( x86IntRegType destRm, x86IntRegType srcRm,u32 srcAddr=0,u32 dstAddr=0,bool half=false )
 {
 	int reg;
@@ -130,24 +131,24 @@
 		if (srcAddr)
 			SSE_MOVLPS_M64_to_XMM(reg,srcAddr);
 		else
-			SSE_MOVLPS_RmOffset_to_XMM(reg,srcRm,0);
+			SSE_MOVLPS_Rm_to_XMM(reg,srcRm);
 
 		if (dstAddr)
 			SSE_MOVLPS_XMM_to_M64(dstAddr,reg);
 		else
-			SSE_MOVLPS_XMM_to_RmOffset(destRm,reg,0);
+			SSE_MOVLPS_XMM_to_Rm(destRm,reg);
 	}
 	else
 	{
 		if (srcAddr)
 			SSE2_MOVDQA_M128_to_XMM(reg,srcAddr);
 		else
-			SSE2_MOVDQARmtoROffset(reg,srcRm,0);
+			SSE2_MOVDQARmtoR(reg,srcRm);
 
 		if (dstAddr)
 			SSE2_MOVDQA_XMM_to_M128(dstAddr,reg);
 		else
-			SSE2_MOVDQARtoRmOffset(destRm,reg,0);
+			SSE2_MOVDQARtoRm(destRm,reg);
 	}
 
 
@@ -160,7 +161,6 @@
 }
 void MOV64_MMX( x86IntRegType destRm, x86IntRegType srcRm,u32 srcAddr=0,u32 dstAddr=0)
 {
-<<<<<<< HEAD
 	//if free xmm && fpu state then we use the SSE version.
 	if( !(_hasFreeXMMreg() && (x86FpuState ==  FPU_STATE)) &&  _hasFreeMMXreg() )
 	{
@@ -168,12 +168,12 @@
 		if (srcAddr)
 			MOVQMtoR(freereg,srcAddr);
 		else
-			MOVQRmtoROffset(freereg,srcRm,0);
+			MOVQRmtoR(freereg,srcRm);
 
 		if (dstAddr)
 			MOVQRtoM(dstAddr,freereg);
 		else
-			MOVQRtoRmOffset(destRm,freereg,0);
+			MOVQRtoRm(destRm,freereg);
 
 		_freeMMXreg(freereg);
 	}
@@ -181,16 +181,6 @@
 	{
 		MOVx_SSE(destRm,srcRm,srcAddr,dstAddr,true);
 	}
-=======
-	MOV32RmtoR(EAX,srcRm);
-	MOV32RtoRm(destRm,EAX);
-	MOV32RmtoR(EAX,srcRm,4);
-	MOV32RtoRm(destRm,EAX,4);
-	MOV32RmtoR(EAX,srcRm,8);
-	MOV32RtoRm(destRm,EAX,8);
-	MOV32RmtoR(EAX,srcRm,12);
-	MOV32RtoRm(destRm,EAX,12);
->>>>>>> e1009330
 }
 
 
@@ -271,46 +261,11 @@
 		break;
 
 		case 64:
-<<<<<<< HEAD
 			MOV64_MMX(EDX,ECX);
 		break;
 
 		case 128:
 			MOVx_SSE(EDX,ECX);
-=======
-			if( _hasFreeMMXreg() )
-			{
-				const int freereg = _allocMMXreg(-1, MMX_TEMP, 0);
-				MOVQRmtoR(freereg,ECX);
-				MOVQRtoRm(EDX,freereg);
-				_freeMMXreg(freereg);
-			}
-			else
-			{
-				MOV32RmtoR(EAX,ECX);
-				MOV32RtoRm(EDX,EAX);
-
-				MOV32RmtoR(EAX,ECX,4);
-				MOV32RtoRm(EDX,EAX,4);
-			}
-		break;
-
-		case 128:
-			if( _hasFreeXMMreg() )
-			{
-				const int freereg = _allocTempXMMreg( XMMT_INT, -1 );
-				SSE2_MOVDQARmtoR(freereg,ECX);
-				SSE2_MOVDQARtoRm(EDX,freereg);
-				_freeXMMreg(freereg);
-			}
-			else
-			{
-				// Could put in an MMX optimization here as well, but no point really.
-				// It's almost never used since there's almost always a free XMM reg.
-
-				MOV128_MtoM( EDX, ECX );		// dest <- src!
-			}
->>>>>>> e1009330
 		break;
 
 		jNO_DEFAULT
@@ -389,47 +344,11 @@
 		switch( bits )
 		{
 			case 64:
-<<<<<<< HEAD
 				MOV64_MMX( EDX, ECX,ppf );		// dest <- src!
 			break;
 
 			case 128:
 				MOVx_SSE( EDX, ECX,ppf );		// dest <- src!
-=======
-				if( _hasFreeMMXreg() )
-				{
-					const int freereg = _allocMMXreg(-1, MMX_TEMP, 0);
-					MOVQMtoR(freereg,ppf);
-					MOVQRtoRm(EDX,freereg);
-					_freeMMXreg(freereg);
-				}
-				else
-				{
-					MOV32MtoR(EAX,ppf);
-					MOV32RtoRm(EDX,EAX);
-
-					MOV32MtoR(EAX,ppf+4);
-					MOV32RtoRm(EDX,EAX,4);
-				}
-			break;
-
-			case 128:
-				if( _hasFreeXMMreg() )
-				{
-					const int freereg = _allocTempXMMreg( XMMT_INT, -1 );
-					SSE2_MOVDQA_M128_to_XMM( freereg, ppf );
-					SSE2_MOVDQARtoRm(EDX,freereg);
-					_freeXMMreg(freereg);
-				}
-				else
-				{
-					// Could put in an MMX optimization here as well, but no point really.
-					// It's almost never used since there's almost always a free XMM reg.
-
-					MOV32ItoR( ECX, ppf );
-					MOV128_MtoM( EDX, ECX );		// dest <- src!
-				}
->>>>>>> e1009330
 			break;
 
 			jNO_DEFAULT
@@ -549,46 +468,11 @@
 		break;
 
 		case 64:
-<<<<<<< HEAD
 			MOV64_MMX( ECX, EDX );
 		break;
 
 		case 128:
 			MOVx_SSE( ECX, EDX );
-=======
-			if( _hasFreeMMXreg() )
-			{
-				const int freereg = _allocMMXreg(-1, MMX_TEMP, 0);
-				MOVQRmtoR(freereg,EDX);
-				MOVQRtoRm(ECX,freereg);
-				_freeMMXreg( freereg );
-			}
-			else
-			{
-				MOV32RmtoR(EAX,EDX);
-				MOV32RtoRm(ECX,EAX);
-
-				MOV32RmtoR(EAX,EDX,4);
-				MOV32RtoRm(ECX,EAX,4);
-			}
-		break;
-
-		case 128:
-			if( _hasFreeXMMreg() )
-			{
-				const int freereg = _allocTempXMMreg( XMMT_INT, -1 );
-				SSE2_MOVDQARmtoR(freereg,EDX);
-				SSE2_MOVDQARtoRm(ECX,freereg);
-				_freeXMMreg( freereg );
-			}
-			else
-			{
-				// Could put in an MMX optimization here as well, but no point really.
-				// It's almost never used since there's almost always a free XMM reg.
-
-				MOV128_MtoM( ECX, EDX );	// dest <- src!
-			}
->>>>>>> e1009330
 		break;
 	}
 
@@ -599,7 +483,6 @@
 	bits_base-=(alloc_base>>4)/8;//in bytes
 
 	BTS32MtoR(bits_base,ECX);
-//	BTS_wtf(asdasd,ECX);
 }
 
 static void _vtlb_DynGen_IndirectWrite( u32 bits )
@@ -659,47 +542,11 @@
 			break;
 
 			case 64:
-<<<<<<< HEAD
 				MOV64_MMX( ECX, EDX,0,ppf);	// dest <- src!
 			break;
 
 			case 128:
 				MOVx_SSE( ECX, EDX,0,ppf);	// dest <- src!
-=======
-				if( _hasFreeMMXreg() )
-				{
-					const int freereg = _allocMMXreg(-1, MMX_TEMP, 0);
-					MOVQRmtoR(freereg,EDX);
-					MOVQRtoM(ppf,freereg);
-					_freeMMXreg( freereg );
-				}
-				else
-				{
-					MOV32RmtoR(EAX,EDX);
-					MOV32RtoM(ppf,EAX);
-
-					MOV32RmtoR(EAX,EDX,4);
-					MOV32RtoM(ppf+4,EAX);
-				}
-			break;
-
-			case 128:
-				if( _hasFreeXMMreg() )
-				{
-					const int freereg = _allocTempXMMreg( XMMT_INT, -1 );
-					SSE2_MOVDQARmtoR(freereg,EDX);
-					SSE2_MOVDQA_XMM_to_M128(ppf,freereg);
-					_freeXMMreg( freereg );
-				}
-				else
-				{
-					// Could put in an MMX optimization here as well, but no point really.
-					// It's almost never used since there's almost always a free XMM reg.
-
-					MOV32ItoR( ECX, ppf );
-					MOV128_MtoM( ECX, EDX );	// dest <- src!
-				}
->>>>>>> e1009330
 			break;
 		}
 
@@ -767,8 +614,7 @@
 
 	u32 skip=GenIndirectMemOp(info);
 
-	JMP32(ra-x86Ptr[_EmitterId_]-5+skip);
-	
+	JMP32(ra-x86Ptr-5+skip);
 	execuCode(false);
 
 	return rv;
