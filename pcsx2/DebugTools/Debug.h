--- conflicted
+++ resolved
@@ -371,10 +371,7 @@
 #define EECNT_LOG		macTrace(EE.Counters)
 #define VifCodeLog		macTrace(EE.VIFcode)
 #define GifTagLog		macTrace(EE.GIFtag)
-<<<<<<< HEAD
 #define DMAC_LOG		macTrace(EE.DMAC)
-=======
->>>>>>> e0998c8d
 
 
 #define PSXBIOS_LOG		macTrace(IOP.Bios)
