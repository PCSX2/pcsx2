--- conflicted
+++ resolved
@@ -1,197 +1,3 @@
-<<<<<<< HEAD
-/*  ZZ Open GL graphics plugin
- *  Copyright (c)2009-2010 zeydlitz@gmail.com, arcum42@gmail.com
- *  Based on Zerofrog's ZeroGS KOSMOS (c)2005-2008
- *
- *  This program is free software; you can redistribute it and/or modify
- *  it under the terms of the GNU General Public License as published by
- *  the Free Software Foundation; either version 2 of the License, or
- *  (at your option) any later version.
- *
- *  This program is distributed in the hope that it will be useful,
- *  but WITHOUT ANY WARRANTY; without even the implied warranty of
- *  MERCHANTABILITY or FITNESS FOR A PARTICULAR PURPOSE.  See the
- *  GNU General Public License for more details.
- *
- *  You should have received a copy of the GNU General Public License
- *  along with this program; if not, write to the Free Software
- *  Foundation, Inc., 51 Franklin Street, Fifth Floor, Boston, MA  02110-1301, USA
- */
- 
-#ifndef ZZLOG_H_INCLUDED
-#define ZZLOG_H_INCLUDED
-
-#include "Util.h"
-
-
-//Logging for errors that are called often should have a time counter.
-#ifdef __LINUX__
-static u32 __attribute__((unused)) lasttime = 0;
-static u32 __attribute__((unused)) BigTime = 5000;
-static bool __attribute__((unused)) SPAM_PASS;
-#else
-static u32 lasttime = 0;
-static u32 BigTime = 5000;
-static bool SPAM_PASS;
-#endif
-
-#define ERROR_LOG_SPAM(text) { \
-	if( timeGetTime() - lasttime > BigTime ) { \
-		ZZLog::Error_Log(text); \
-		lasttime = timeGetTime(); \
-	} \
-}
-// The same macro with one-argument substitution.
-#define ERROR_LOG_SPAMA(fmt, value) { \
-	if( timeGetTime() - lasttime > BigTime ) { \
-		ZZLog::Error_Log(fmt, value); \
-		lasttime = timeGetTime(); \
-	} \
-}
-
-#define ERROR_LOG_SPAM_TEST(text) {\
-	if( timeGetTime() - lasttime > BigTime ) { \
-		ZZLog::Error_Log(text); \
-		lasttime = timeGetTime(); \
-		SPAM_PASS = true; \
-	} \
-	else \
-		SPAM_PASS = false; \
-}
-
-#if DEBUG_PROF
-#define FILE_IS_IN_CHECK ((strcmp(__FILE__, "targets.cpp") == 0) || (strcmp(__FILE__, "ZZoglFlush.cpp") == 0))
-
-#define FUNCLOG {\
-	static bool Was_Here = false; \
-	static unsigned long int waslasttime = 0; \
-	if (!Was_Here && FILE_IS_IN_CHECK) { \
-		Was_Here = true;\
-		ZZLog::Error_Log("%s:%d %s", __FILE__, __LINE__, __func__); \
-		waslasttime = timeGetTime(); \
-	} \
-	if (FILE_IS_IN_CHECK && (timeGetTime() - waslasttime > BigTime ))  { \
-		Was_Here = false; \
-	} \
-}
-#else
-#define FUNCLOG
-#endif
-
-//#define WRITE_GREG_LOGS
-//#define WRITE_PRIM_LOGS
-#if defined(_DEBUG) && !defined(ZEROGS_DEVBUILD)
-#define ZEROGS_DEVBUILD
-#endif
-
-
-// sends a message to output window if assert fails
-#define BMSG(x, str)			{ if( !(x) ) { ZZLog::Log(str); ZZLog::Log(str); } }
-#define BMSG_RETURN(x, str)	{ if( !(x) ) { ZZLog::Log(str); ZZLog::Log(str); return; } }
-#define BMSG_RETURNX(x, str, rtype)	{ if( !(x) ) { ZZLog::Log(str); ZZLog::Log(str); return (##rtype); } }
-#define B(x)				{ if( !(x) ) { ZZLog::Log(_#x"\n"); ZZLog::Log(#x"\n"); } }
-#define B_RETURN(x)			{ if( !(x) ) { ZZLog::Error_Log("%s:%d: %s", __FILE__, (u32)__LINE__, #x); return; } }
-#define B_RETURNX(x, rtype)			{ if( !(x) ) { ZZLog::Error_Log("%s:%d: %s", __FILE__, (u32)__LINE__, #x); return (##rtype); } }
-#define B_G(x, action)			{ if( !(x) ) { ZZLog::Error_Log("%s:%d: %s", __FILE__, (u32)__LINE__, #x); action; } }
-
-#define GL_REPORT_ERROR() \
-{ \
-	GLenum err = glGetError(); \
-	if( err != GL_NO_ERROR ) \
-	{ \
-		ZZLog::Error_Log("%s:%d: gl error %s(0x%x)", __FILE__, (int)__LINE__, error_name(err), err); \
-		ZeroGS::HandleGLError(); \
-	} \
-}
-
-#ifdef _DEBUG
-#	define GL_REPORT_ERRORD() \
-{ \
-	GLenum err = glGetError(); \
-	if( err != GL_NO_ERROR ) \
-	{ \
-		ZZLog::Error_Log("%s:%d: gl error %s (0x%x)", __FILE__, (int)__LINE__, error_name(err), err); \
-		ZeroGS::HandleGLError(); \
-	} \
-}
-#else
-#	define GL_REPORT_ERRORD()
-#endif
-
-
-inline const char *error_name(int err)
-{
-	switch (err)
-	{
-		case GL_NO_ERROR:
-			return "GL_NO_ERROR";
-
-		case GL_INVALID_ENUM:
-			return "GL_INVALID_ENUM";
-
-		case GL_INVALID_VALUE:
-			return "GL_INVALID_VALUE";
-
-		case GL_INVALID_OPERATION:
-			return "GL_INVALID_OPERATION";
-
-		case GL_STACK_OVERFLOW:
-			return "GL_STACK_OVERFLOW";
-
-		case GL_STACK_UNDERFLOW:
-			return "GL_STACK_UNDERFLOW";
-
-		case GL_OUT_OF_MEMORY:
-			return "GL_OUT_OF_MEMORY";
-
-		case GL_TABLE_TOO_LARGE:
-			return "GL_TABLE_TOO_LARGE";
-
-		case GL_INVALID_FRAMEBUFFER_OPERATION:
-			return "GL_INVALID_FRAMEBUFFER_OPERATION";
-			
-		default:
-			return "Unknown GL error";
-	}
-}
-
-extern void __LogToConsole(const char *fmt, ...);
-
-// Subset of zerogs, to avoid that whole huge header.
-namespace ZeroGS
-{
-extern void AddMessage(const char* pstr, u32 ms);
-extern void SetAA(int mode);
-extern bool Create(int width, int height);
-extern void Destroy(bool bD3D);
-extern void StartCapture();
-extern void StopCapture();
-}
-
-namespace ZZLog
-{
-extern bool IsLogging();
-void SetDir(const char* dir);
-extern void Open();
-extern void Close();
-extern void Message(const char *fmt, ...);
-extern void Log(const char *fmt, ...);
-void WriteToScreen(const char* pstr, u32 ms = 5000);
-extern void WriteToConsole(const char *fmt, ...);
-extern void Print(const char *fmt, ...);
-extern void WriteLn(const char *fmt, ...);
-
-extern void Greg_Log(const char *fmt, ...);
-extern void Prim_Log(const char *fmt, ...);
-extern void GS_Log(const char *fmt, ...);
-
-extern void Debug_Log(const char *fmt, ...);
-extern void Warn_Log(const char *fmt, ...);
-extern void Error_Log(const char *fmt, ...);
-};
-
-#endif // ZZLOG_H_INCLUDED
-=======
 /*  ZZ Open GL graphics plugin
  *  Copyright (c)2009-2010 zeydlitz@gmail.com, arcum42@gmail.com
  *  Based on Zerofrog's ZeroGS KOSMOS (c)2005-2008
@@ -384,5 +190,4 @@
 extern void Error_Log(const char *fmt, ...);
 };
 
-#endif // ZZLOG_H_INCLUDED
->>>>>>> e0998c8d
+#endif // ZZLOG_H_INCLUDED