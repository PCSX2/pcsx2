/*
 *	Copyright (C) 2014-2016 PCSX2 Dev Team
 *	Copyright (C) 2016-2016 Jason Brown
 *
 *  This Program is free software; you can redistribute it and/or modify
 *  it under the terms of the GNU General Public License as published by
 *  the Free Software Foundation; either version 2, or (at your option)
 *  any later version.
 *
 *  This Program is distributed in the hope that it will be useful,
 *  but WITHOUT ANY WARRANTY; without even the implied warranty of
 *  MERCHANTABILITY or FITNESS FOR A PARTICULAR PURPOSE. See the
 *  GNU General Public License for more details.
 *
 *  You should have received a copy of the GNU General Public License
 *  along with GNU Make; see the file COPYING.  If not, write to
 *  the Free Software Foundation, Inc., 51 Franklin Street, Fifth Floor, Boston, MA  02110-1301, USA USA.
 *  http://www.gnu.org/copyleft/gpl.html
 *
 */

#include "stdafx.h"
#include "GSdx.h"
#include "GSOsdManager.h"
#ifdef _WIN32
  #include "resource.h"
#endif

void GSOsdManager::LoadFont() {
	FT_Error error = FT_New_Face(m_library, theApp.GetConfigS("osd_fontname").c_str(), 0, &m_face);
	if (error) {
<<<<<<< HEAD
		m_face = nullptr;
		fprintf(stderr, "Failed to init the freetype face\n");
		if(error == FT_Err_Unknown_File_Format)
			fprintf(stderr, "\tFreetype unknown file format\n");

		return;
=======
		FT_Error error_load_res = 1;
		if(theApp.LoadResource(IDR_FONT_ROBOTO, resource_data_buffer))
			error_load_res = FT_New_Memory_Face(m_library, (const FT_Byte*)resource_data_buffer.data(), resource_data_buffer.size(), 0, &m_face);
		
		if (error_load_res) {
			m_face = NULL;
			fprintf(stderr, "Failed to init freetype face from external and internal resource\n");
			if(error == FT_Err_Unknown_File_Format)
				fprintf(stderr, "\tFreetype unknown file format for external file\n");
			return;
		}
>>>>>>> fd4f9aac
	}

	LoadSize();
}

void GSOsdManager::LoadSize() {
	if (!m_face) return;

	FT_Error error = FT_Set_Pixel_Sizes(m_face, 0, m_size);;
	if (error) {
		fprintf(stderr, "Failed to init the face size\n");
		return;
	}

	/* This is not exact, I'm sure there's some convoluted way to determine these
	 * from FreeType but they don't make it easy. */
	m_atlas_w = m_size * 96; // random guess
	m_atlas_h = m_size; // another random guess
}

GSOsdManager::GSOsdManager() : m_atlas_h(0)
                             , m_atlas_w(0)
                             , m_max_width(0)
                             , m_onscreen_messages(0)
                             , m_texture_dirty(true)
{
	m_monitor_enabled       = theApp.GetConfigB("osd_monitor_enabled");
	m_log_enabled           = theApp.GetConfigB("osd_log_enabled");
	m_size                  = std::max(1, std::min(theApp.GetConfigI("osd_fontsize"), 100));
	m_opacity               = std::max(0, std::min(theApp.GetConfigI("osd_color_opacity"), 100));
	m_log_timeout           = std::max(2, std::min(theApp.GetConfigI("osd_log_timeout"), 10));
	m_max_onscreen_messages = std::max(1, std::min(theApp.GetConfigI("osd_max_log_messages"), 20));

	int r = std::max(0, std::min(theApp.GetConfigI("osd_color_r"), 255));
	int g = std::max(0, std::min(theApp.GetConfigI("osd_color_g"), 255));
	int b = std::max(0, std::min(theApp.GetConfigI("osd_color_b"), 255));

	m_color = r | (g << 8) | (b << 16) | (255 << 24);

	if (FT_Init_FreeType(&m_library)) {
		m_face = nullptr;
		fprintf(stderr, "Failed to init the freetype library\n");
		return;
	}

	LoadFont();

	/* The space character's width is used in GeneratePrimitives() */
	AddGlyph(' ');
}

GSOsdManager::~GSOsdManager() {
	FT_Done_FreeType(m_library);
}

GSVector2i GSOsdManager::get_texture_font_size() {
	return GSVector2i(m_atlas_w, m_atlas_h);
}

void GSOsdManager::upload_texture_atlas(GSTexture* t) {
	if (!m_face) return;

	if (m_char_info.size() > 96) // we only reserved space for this many glyphs
		fprintf(stderr, "More than 96 glyphs needed for OSD");

	// This can be sped up a bit by only uploading new glyphs
	int x = 0;
	for(auto &pair : m_char_info) {
		if(FT_Load_Char(m_face, pair.first, FT_LOAD_RENDER)) {
			fprintf(stderr, "failed to load char U%d\n", (int)pair.first);
			continue;
		}

		// Size of char
		pair.second.ax = m_face->glyph->advance.x >> 6;
		pair.second.ay = m_face->glyph->advance.y >> 6;

		pair.second.bw = m_face->glyph->bitmap.width;
		pair.second.bh = m_face->glyph->bitmap.rows;

		pair.second.bl = m_face->glyph->bitmap_left;
		pair.second.bt = m_face->glyph->bitmap_top;

		GSVector4i r(x, 0, x+pair.second.bw, pair.second.bh);
		if (r.width())
			t->Update(r, m_face->glyph->bitmap.buffer, m_face->glyph->bitmap.pitch);

		if (r.width() > m_max_width) m_max_width = r.width();

		pair.second.tx = (float)x / m_atlas_w;
		pair.second.ty = (float)pair.second.bh / m_atlas_h;
		pair.second.tw = (float)pair.second.bw / m_atlas_w;

		x += pair.second.bw;
	}

	m_texture_dirty = false;
}

#if __GNUC__ < 5 || ( __GNUC__ == 5 && __GNUC_MINOR__ < 4 )
/* This is dumb in that it doesn't check for malformed UTF8. This function
 * is not expected to operate on user input, but only on compiled in strings */
void dumb_utf8_to_utf32(const char *utf8, char32_t *utf32, unsigned size) {
	while(*utf8 && --size) {
		if((*utf8 & 0xF1) == 0xF0) {
			*utf32++ = (utf8[0] & 0x07) << 18 | (utf8[1] & 0x3F) << 12 | (utf8[2] & 0x3F) << 6 | utf8[3] & 0x3F;
			utf8 += 4;
		} else if((*utf8 & 0xF0) == 0xE0) {
			*utf32++ =                          (utf8[0] & 0x0F) << 12 | (utf8[1] & 0x3F) << 6 | utf8[2] & 0x3F;
			utf8 += 3;
		} else if((*utf8 & 0xE0) == 0xC0) {
			*utf32++ =                                                   (utf8[0] & 0x1F) << 6 | utf8[1] & 0x3F;
			utf8 += 2;
		} else if((*utf8 & 0x80) == 0x00) {
			*utf32++ =                                                                           utf8[0] & 0x7F;
			utf8 += 1;
		}
	}

	if(size) *utf32 = *utf8; // Copy NUL char
}
#endif

void GSOsdManager::AddGlyph(char32_t codepoint) {
	if (!m_face) return;
	if(m_char_info.count(codepoint) == 0) {
		m_texture_dirty = true;
		m_char_info[codepoint]; // add it
		if(FT_HAS_KERNING(m_face)) {
			FT_UInt new_glyph = FT_Get_Char_Index(m_face, codepoint);
			for(auto pair : m_char_info) {
				FT_Vector delta;

				FT_UInt glyph_index = FT_Get_Char_Index(m_face, pair.first);
				FT_Get_Kerning(m_face, glyph_index, new_glyph, FT_KERNING_DEFAULT, &delta);
				m_kern_info[std::make_pair(pair.first, codepoint)] = delta.x >> 6;
			}
		}
	}
}

void GSOsdManager::Log(const char *utf8) {
	if(!m_log_enabled)
		return;

#if __GNUC__ < 5 || ( __GNUC__ == 5 && __GNUC_MINOR__ < 4 )
	char32_t buffer[256];
	dumb_utf8_to_utf32(utf8, buffer, countof(buffer));
	for(char32_t* c = buffer; *c; ++c) AddGlyph(*c);
#else
#if _MSC_VER == 1900
	std::wstring_convert<std::codecvt_utf8<unsigned int>, unsigned int> conv;
#else
	std::wstring_convert<std::codecvt_utf8<char32_t>, char32_t> conv;
#endif
	std::u32string buffer = conv.from_bytes(utf8);
	for(auto const &c : buffer) AddGlyph(c);
#endif
	m_onscreen_messages++;
	m_log.push_back(log_info{buffer, std::chrono::system_clock::time_point()});

}

void GSOsdManager::Monitor(const char *key, const char *value) {
	if(!m_monitor_enabled)
		return;

	if(value && *value) {
#if __GNUC__ < 5 || ( __GNUC__ == 5 && __GNUC_MINOR__ < 4 )
		char32_t buffer[256], vbuffer[256];
		dumb_utf8_to_utf32(key, buffer, countof(buffer));
		dumb_utf8_to_utf32(value, vbuffer, countof(vbuffer));
		for(char32_t* c = buffer; *c; ++c) AddGlyph(*c);
		for(char32_t* c = vbuffer; *c; ++c) AddGlyph(*c);
#else
#if _MSC_VER == 1900
		std::wstring_convert<std::codecvt_utf8<unsigned int>, unsigned int> conv;
#else
		std::wstring_convert<std::codecvt_utf8<char32_t>, char32_t> conv;
#endif
		std::u32string buffer = conv.from_bytes(key);
		std::u32string vbuffer = conv.from_bytes(value);
		for(auto const &c : buffer) AddGlyph(c);
		for(auto const &c : vbuffer) AddGlyph(c);
#endif
		m_monitor[buffer] = vbuffer;
	} else {
#if __GNUC__ < 5 || ( __GNUC__ == 5 && __GNUC_MINOR__ < 4 )
		char32_t buffer[256];
		dumb_utf8_to_utf32(key, buffer, countof(buffer));
#else
#if _MSC_VER == 1900
		std::wstring_convert<std::codecvt_utf8<unsigned int>, unsigned int> conv;
#else
		std::wstring_convert<std::codecvt_utf8<char32_t>, char32_t> conv;
#endif
		std::u32string buffer = conv.from_bytes(key);
#endif
		m_monitor.erase(buffer);
	}
}

void GSOsdManager::RenderGlyph(GSVertexPT1* dst, const glyph_info g, float x, float y, uint32 color) {
	float x2 = x + g.bl * (2.0f/m_real_size.x);
	float y2 = -y - g.bt * (2.0f/m_real_size.y);
	float w = g.bw * (2.0f/m_real_size.x);
	float h = g.bh * (2.0f/m_real_size.y);

	dst->p = GSVector4(x2    , -y2    , 0.0f, 1.0f);
	dst->t = GSVector2(g.tx       , 0.0f);
	dst->c = color;
	++dst;
	dst->p = GSVector4(x2 + w, -y2    , 0.0f, 1.0f);
	dst->t = GSVector2(g.tx + g.tw, 0.0f);
	dst->c = color;
	++dst;
	dst->p = GSVector4(x2    , -y2 - h, 0.0f, 1.0f);
	dst->t = GSVector2(g.tx       , g.ty);
	dst->c = color;
	++dst;
	dst->p = GSVector4(x2 + w, -y2    , 0.0f, 1.0f);
	dst->t = GSVector2(g.tx + g.tw, 0.0f);
	dst->c = color;
	++dst;
	dst->p = GSVector4(x2    , -y2 - h, 0.0f, 1.0f);
	dst->t = GSVector2(g.tx       , g.ty);
	dst->c = color;
	++dst;
	dst->p = GSVector4(x2 + w, -y2 - h, 0.0f, 1.0f);
	dst->t = GSVector2(g.tx + g.tw, g.ty);
	dst->c = color;
	++dst;
}

void GSOsdManager::RenderString(GSVertexPT1* dst, const std::u32string msg, float x, float y, uint32 color) {
	char32_t p = 0;
	for(const auto & c : msg) {
		if(p) {
			x += m_kern_info[std::make_pair(p, c)] * (2.0f/m_real_size.x);
		}

		RenderGlyph(dst, m_char_info[c], x, y, color);

		/* Advance the cursor to the start of the next character */
		x += m_char_info[c].ax * (2.0f/m_real_size.x);
		y += m_char_info[c].ay * (2.0f/m_real_size.y);

		dst += 6;

		p = c;
	}
}

size_t GSOsdManager::Size() {
	size_t sum = 0;

	if(m_log_enabled) {
		float offset = 0;

		for(auto it = m_log.begin(); it != m_log.end(); ++it) {
			float y = 1 - ((m_size+2)*(it-m_log.begin()+1)) * (2.0f/m_real_size.y);
			if(y + offset < -1) break;

			std::chrono::duration<float> elapsed;
			if(it->OnScreen.time_since_epoch().count() == 0) {
				elapsed = std::chrono::seconds(0);
			} else {
				elapsed = std::chrono::system_clock::now() - it->OnScreen;
				if(elapsed > std::chrono::seconds(m_log_timeout) || m_onscreen_messages > m_max_onscreen_messages) {
					continue;
				}
			}

			float ratio = (elapsed - std::chrono::seconds(m_log_timeout/2)).count() / std::chrono::seconds(m_log_timeout/2).count();
			ratio = ratio > 1.0f ? 1.0f : ratio < 0.0f ? 0.0f : ratio;

			y += offset += ((m_size+2) * (2.0f/m_real_size.y)) * ratio;
			sum += it->msg.size();
		}
	}

	if(m_monitor_enabled) {
		for(const auto &pair : m_monitor) {
			sum += pair.first.size();
			sum += pair.second.size();
		}
	}

	return sum * 6;
}

float GSOsdManager::StringSize(const std::u32string msg) {
	char32_t p = 0;
	float x = 0.0;

	for(auto c : msg) {
		if(p) {
			x += m_kern_info[std::make_pair(p, c)] * (2.0f/m_real_size.x);
		}

		/* Advance the cursor to the start of the next character */
		x += m_char_info[c].ax * (2.0f/m_real_size.x);

		p = c;
	}

	return x;
}

size_t GSOsdManager::GeneratePrimitives(GSVertexPT1* dst, size_t count) {
	size_t drawn = 0;
	float opacity = m_opacity * 0.01f;

	if(m_log_enabled) {
		float offset = 0;

		for(auto it = m_log.begin(); it != m_log.end();) {
			float x = -1 + 8 * (2.0f/m_real_size.x);
			float y = 1 - ((m_size+2)*(it-m_log.begin()+1)) * (2.0f/m_real_size.y);

			if(y + offset < -1) break;

			if(it->OnScreen.time_since_epoch().count() == 0)
				it->OnScreen = std::chrono::system_clock::now();

			std::chrono::duration<float> elapsed = std::chrono::system_clock::now() - it->OnScreen;
			if(elapsed > std::chrono::seconds(m_log_timeout) || m_onscreen_messages > m_max_onscreen_messages) {
				m_onscreen_messages--;
				it = m_log.erase(it);
				continue;
			}

			if(it->msg.size() * 6 > count - drawn) break;

			float ratio = (elapsed - std::chrono::seconds(m_log_timeout/2)).count() / std::chrono::seconds(m_log_timeout/2).count();
			ratio = ratio > 1.0f ? 1.0f : ratio < 0.0f ? 0.0f : ratio;

			y += offset += ((m_size+2) * (2.0f/m_real_size.y)) * ratio;
			uint32 color = m_color;
			((uint8 *)&color)[3] = (uint8)(((uint8 *)&color)[3] * (1.0f - ratio) * opacity);
			RenderString(dst, it->msg, x, y, color);
			dst += it->msg.size() * 6;
			drawn += it->msg.size() * 6;
			++it;
		}
	}

	if(m_monitor_enabled) {
		// pair.first is the key and second is the value and color

		// Since the monitor is right justified, but we render from left to right
		// we need to find the longest string
		float first_max = 0.0, second_max = 0.0;
		for(const auto &pair : m_monitor) {
			float first_len = StringSize(pair.first);
			float second_len = StringSize(pair.second);

			first_max = first_max < first_len ? first_len : first_max;
			second_max = second_max < second_len ? second_len : second_max;
		}

		size_t line = 1;
		for(const auto &pair : m_monitor) {
			if((pair.first.size() + pair.second.size()) * 6 > count - drawn) break;

			// Calculate where to start rendering from by taking the right most position 1.0
			// and subtracting (going left) 8 scaled pixels for a margin, then subtracting
			// the size of the longest key and subtracting a scaled space and finally
			// subtracting the longest value
			float x = 1.0f - 8 * (2.0f/m_real_size.x) - first_max - m_char_info[' '].ax * (2.0f/m_real_size.x) - second_max;
			float y = -1.0f + ((m_size+2)*(2.0f/m_real_size.y)) * line++;

			uint32 color = m_color;
			((uint8 *)&color)[3] = (uint8)(((uint8 *)&color)[3] * opacity);

			// Render the key
			RenderString(dst, pair.first, x, y, color);
			dst += pair.first.size() * 6;
			drawn += pair.first.size() * 6;

			// Calculate the position for the value
			x = 1.0f - 8 * (2.0f/m_real_size.x) - second_max;

			// Render the value
			RenderString(dst, pair.second, x, y, color);
			dst += pair.second.size() * 6;
			drawn += pair.second.size() * 6;
		}
	}

	return drawn;
}
<|MERGE_RESOLUTION|>--- conflicted
+++ resolved
@@ -29,26 +29,18 @@
 void GSOsdManager::LoadFont() {
 	FT_Error error = FT_New_Face(m_library, theApp.GetConfigS("osd_fontname").c_str(), 0, &m_face);
 	if (error) {
-<<<<<<< HEAD
-		m_face = nullptr;
-		fprintf(stderr, "Failed to init the freetype face\n");
-		if(error == FT_Err_Unknown_File_Format)
-			fprintf(stderr, "\tFreetype unknown file format\n");
-
-		return;
-=======
+
 		FT_Error error_load_res = 1;
 		if(theApp.LoadResource(IDR_FONT_ROBOTO, resource_data_buffer))
 			error_load_res = FT_New_Memory_Face(m_library, (const FT_Byte*)resource_data_buffer.data(), resource_data_buffer.size(), 0, &m_face);
 		
 		if (error_load_res) {
-			m_face = NULL;
+			m_face = nullptr;
 			fprintf(stderr, "Failed to init freetype face from external and internal resource\n");
 			if(error == FT_Err_Unknown_File_Format)
 				fprintf(stderr, "\tFreetype unknown file format for external file\n");
 			return;
 		}
->>>>>>> fd4f9aac
 	}
 
 	LoadSize();
