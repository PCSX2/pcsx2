--- conflicted
+++ resolved
@@ -49,17 +49,11 @@
 
 	std::string key(lpKeyName);
 	std::string value = m_configuration_map[key];
-<<<<<<< HEAD
-	if (value.empty())
-		strcpy(lpReturnedString, lpDefault);
-	else
-=======
 	if (value.empty()) {
 		// save the value for futur call
 		m_configuration_map[key] = std::string(lpDefault);
 		strcpy(lpReturnedString, lpDefault);
 	} else
->>>>>>> 5d200881
 		strcpy(lpReturnedString, value.c_str());
 
     return 0;
@@ -83,12 +77,8 @@
 		// Do not save the inifile key which is not an option
 		if (it->first.compare("inifile") == 0) continue;
 
-<<<<<<< HEAD
-		fprintf(f, "%s = %s\n", it->first.c_str(), it->second.c_str());
-=======
 		if (!it->second.empty())
 			fprintf(f, "%s = %s\n", it->first.c_str(), it->second.c_str());
->>>>>>> 5d200881
 	}
 	fclose(f);
 
@@ -100,17 +90,11 @@
 	BuildConfigurationMap(lpFileName);
 
 	std::string value = m_configuration_map[std::string(lpKeyName)];
-<<<<<<< HEAD
-	if (value.empty())
-		return nDefault;
-	else
-=======
 	if (value.empty()) {
 		// save the value for futur call
 		SetConfig(lpKeyName, nDefault);
 		return nDefault;
 	} else
->>>>>>> 5d200881
 		return atoi(value.c_str());
 }
 #endif
