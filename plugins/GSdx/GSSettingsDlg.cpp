/*
 *	Copyright (C) 2007-2009 Gabest
 *	http://www.gabest.org
 *
 *  This Program is free software; you can redistribute it and/or modify
 *  it under the terms of the GNU General Public License as published by
 *  the Free Software Foundation; either version 2, or (at your option)
 *  any later version.
 *
 *  This Program is distributed in the hope that it will be useful,
 *  but WITHOUT ANY WARRANTY; without even the implied warranty of
 *  MERCHANTABILITY or FITNESS FOR A PARTICULAR PURPOSE. See the
 *  GNU General Public License for more details.
 *
 *  You should have received a copy of the GNU General Public License
 *  along with GNU Make; see the file COPYING.  If not, write to
 *  the Free Software Foundation, Inc., 51 Franklin Street, Fifth Floor, Boston, MA  02110-1301, USA USA.
 *  http://www.gnu.org/copyleft/gpl.html
 *
 */

#include "stdafx.h"
#include "GSdx.h"
#include "GSSettingsDlg.h"
#include "GSUtil.h"
#include "GSDevice9.h"
#include "GSDevice11.h"
#include "resource.h"
#include "GSSetting.h"

GSSettingsDlg::GSSettingsDlg(bool isOpen2)
	: GSDialog(isOpen2 ? IDD_CONFIG2 : IDD_CONFIG)
	, m_IsOpen2(isOpen2)
{
#ifdef ENABLE_OPENCL
	list<OCLDeviceDesc> ocldevs;

	GSUtil::GetDeviceDescs(ocldevs);

	int index = 0;

	for(auto dev : ocldevs)
	{
		m_ocl_devs.push_back(GSSetting(index++, dev.name.c_str(), ""));
	}
#endif
}

void GSSettingsDlg::OnInit()
{
	__super::OnInit();

	m_modes.clear();

	CComPtr<IDirect3D9> d3d9;

	d3d9.Attach(Direct3DCreate9(D3D_SDK_VERSION));

	CComPtr<IDXGIFactory1> dxgi_factory;
	
	if(GSUtil::CheckDXGI())
	{
		CreateDXGIFactory1(__uuidof(IDXGIFactory1), (void**)&dxgi_factory);
	}

	if(!m_IsOpen2)
	{
		D3DDISPLAYMODE mode;
		memset(&mode, 0, sizeof(mode));
		m_modes.push_back(mode);

		ComboBoxAppend(IDC_RESOLUTION, "Please select...", (LPARAM)&m_modes.back(), true);

		if(d3d9)
		{
			uint32 w = theApp.GetConfig("ModeWidth", 0);
			uint32 h = theApp.GetConfig("ModeHeight", 0);
			uint32 hz = theApp.GetConfig("ModeRefreshRate", 0);

			uint32 n = d3d9->GetAdapterModeCount(D3DADAPTER_DEFAULT, D3DFMT_R5G6B5);

			for(uint32 i = 0; i < n; i++)
			{
				if(S_OK == d3d9->EnumAdapterModes(D3DADAPTER_DEFAULT, D3DFMT_R5G6B5, i, &mode))
				{
					m_modes.push_back(mode);

					string str = format("%dx%d %dHz", mode.Width, mode.Height, mode.RefreshRate);

					ComboBoxAppend(IDC_RESOLUTION, str.c_str(), (LPARAM)&m_modes.back(), w == mode.Width && h == mode.Height && hz == mode.RefreshRate);
				}
			}
		}
	}

	adapters.clear();

	adapters.push_back(Adapter("Default Hardware Device", "default", GSUtil::CheckDirect3D11Level(NULL, D3D_DRIVER_TYPE_HARDWARE)));
	adapters.push_back(Adapter("Reference Device", "ref", GSUtil::CheckDirect3D11Level(NULL, D3D_DRIVER_TYPE_REFERENCE)));

	if(dxgi_factory)
	{
		for(int i = 0;; i++)
		{
			CComPtr<IDXGIAdapter1> adapter;

			if(S_OK != dxgi_factory->EnumAdapters1(i, &adapter))
				break;

			DXGI_ADAPTER_DESC1 desc;
			
			HRESULT hr = adapter->GetDesc1(&desc);
			
			if(S_OK == hr)
			{
				D3D_FEATURE_LEVEL level = GSUtil::CheckDirect3D11Level(adapter, D3D_DRIVER_TYPE_UNKNOWN);
				// GSDX isn't unicode!?
#if 1
				int size = WideCharToMultiByte(CP_ACP, 0, desc.Description, sizeof(desc.Description), NULL, 0, NULL, NULL);
				char *buf = new char[size];
				WideCharToMultiByte(CP_ACP, 0, desc.Description, sizeof(desc.Description), buf, size, NULL, NULL);
				adapters.push_back(Adapter(buf, GSAdapter(desc), level));
				delete[] buf;
#else
				adapters.push_back(Adapter(desc.Description, GSAdapter(desc), level));
#endif
			}
		}
	}
	else if(d3d9)
	{
		int n = d3d9->GetAdapterCount();
		for(int i = 0; i < n; i++)
		{
			D3DADAPTER_IDENTIFIER9 desc;

			if(D3D_OK != d3d9->GetAdapterIdentifier(i, 0, &desc))
				break;

			// GSDX isn't unicode!?
#if 0
			wchar_t buf[sizeof desc.Description * sizeof(WCHAR)];
			MultiByteToWideChar(CP_ACP /* I have no idea if this is right */, 0, desc.Description, sizeof(desc.Description), buf, sizeof buf / sizeof *buf);
			adapters.push_back(Adapter(buf, GSAdapter(desc), (D3D_FEATURE_LEVEL)0));
#else
			adapters.push_back(Adapter(desc.Description, GSAdapter(desc), (D3D_FEATURE_LEVEL)0));
#endif
		}
	}

	std::string adapter_setting = theApp.GetConfig("Adapter", "default");
	vector<GSSetting> adapter_settings;
	unsigned int adapter_sel = 0;

	for(unsigned int i = 0; i < adapters.size(); i++)
	{
		if(adapters[i].id == adapter_setting)
		{
			adapter_sel = i;
		}

		adapter_settings.push_back(GSSetting(i, adapters[i].name.c_str(), ""));
	}

	std::string ocldev = theApp.GetConfig("ocldev", "");

	unsigned int ocl_sel = 0;

	for(unsigned int i = 0; i < m_ocl_devs.size(); i++)
	{
		if(ocldev == m_ocl_devs[i].name)
		{
			ocl_sel = i;

			break;
		}
	}

	ComboBoxInit(IDC_ADAPTER, adapter_settings, adapter_sel);
	ComboBoxInit(IDC_OPENCL_DEVICE, m_ocl_devs, ocl_sel);

	UpdateRenderers();
	
	ComboBoxInit(IDC_INTERLACE, theApp.m_gs_interlace, theApp.GetConfig("Interlace", 7)); // 7 = "auto", detects interlace based on SMODE2 register
	ComboBoxInit(IDC_ASPECTRATIO, theApp.m_gs_aspectratio, theApp.GetConfig("AspectRatio", 1));
	ComboBoxInit(IDC_UPSCALE_MULTIPLIER, theApp.m_gs_upscale_multiplier, theApp.GetConfig("upscale_multiplier", 1));
	ComboBoxInit(IDC_AFCOMBO, theApp.m_gs_max_anisotropy, theApp.GetConfig("MaxAnisotropy", 0));

	CheckDlgButton(m_hWnd, IDC_WINDOWED, theApp.GetConfig("windowed", 1));
	CheckDlgButton(m_hWnd, IDC_FILTER, theApp.GetConfig("filter", 2));
	CheckDlgButton(m_hWnd, IDC_PALTEX, theApp.GetConfig("paltex", 0));
	CheckDlgButton(m_hWnd, IDC_LOGZ, theApp.GetConfig("logz", 1));
	CheckDlgButton(m_hWnd, IDC_FBA, theApp.GetConfig("fba", 1));
	CheckDlgButton(m_hWnd, IDC_AA1, theApp.GetConfig("aa1", 0));
	CheckDlgButton(m_hWnd, IDC_NATIVERES, theApp.GetConfig("nativeres", 1));
	CheckDlgButton(m_hWnd, IDC_ANISOTROPIC, theApp.GetConfig("AnisotropicFiltering", 0));

	// Shade Boost
	CheckDlgButton(m_hWnd, IDC_SHADEBOOST, theApp.GetConfig("ShadeBoost", 0));

	// FXAA shader
	CheckDlgButton(m_hWnd, IDC_FXAA, theApp.GetConfig("Fxaa", 0));

	// External FX shader
	CheckDlgButton(m_hWnd, IDC_SHADER_FX, theApp.GetConfig("shaderfx", 0));
	
	// Hacks
	CheckDlgButton(m_hWnd, IDC_HACKS_ENABLED, theApp.GetConfig("UserHacks", 0));
	

	SendMessage(GetDlgItem(m_hWnd, IDC_RESX), UDM_SETRANGE, 0, MAKELPARAM(8192, 256));
	SendMessage(GetDlgItem(m_hWnd, IDC_RESX), UDM_SETPOS, 0, MAKELPARAM(theApp.GetConfig("resx", 1024), 0));

	SendMessage(GetDlgItem(m_hWnd, IDC_RESY), UDM_SETRANGE, 0, MAKELPARAM(8192, 256));
	SendMessage(GetDlgItem(m_hWnd, IDC_RESY), UDM_SETPOS, 0, MAKELPARAM(theApp.GetConfig("resy", 1024), 0));


	SendMessage(GetDlgItem(m_hWnd, IDC_SWTHREADS), UDM_SETRANGE, 0, MAKELPARAM(16, 0));
	SendMessage(GetDlgItem(m_hWnd, IDC_SWTHREADS), UDM_SETPOS, 0, MAKELPARAM(theApp.GetConfig("extrathreads", 0), 0));

	UpdateControls();
}

bool GSSettingsDlg::OnCommand(HWND hWnd, UINT id, UINT code)
{
	switch (id)
	{
		case IDC_ADAPTER:
			if (code == CBN_SELCHANGE)
			{
				UpdateRenderers();
				UpdateControls();
			}
			break;
		case IDC_RENDERER:
		case IDC_UPSCALE_MULTIPLIER:
			if (code == CBN_SELCHANGE)
				UpdateControls();
			break;
		case IDC_NATIVERES:
		case IDC_SHADEBOOST:
		case IDC_FILTER:
			if (code == BN_CLICKED)
				UpdateControls();
			break;
		case IDC_ANISOTROPIC:
			if (code == BN_CLICKED)
				UpdateControls();
			break;
		case IDC_HACKS_ENABLED:
			if (code == BN_CLICKED)
				UpdateControls();
			break;
		case IDC_SHADEBUTTON:
			if (code == BN_CLICKED)
				ShadeBoostDlg.DoModal();
			break;
		case IDC_HACKSBUTTON:
			if (code == BN_CLICKED)
				HacksDlg.DoModal();
			break;
		case IDOK:
		{
			INT_PTR data;

			if(ComboBoxGetSelData(IDC_ADAPTER, data))
			{
				theApp.SetConfig("Adapter", adapters[(int)data].id.c_str());
			}

			if(ComboBoxGetSelData(IDC_OPENCL_DEVICE, data))
			{
				if ((int)data < m_ocl_devs.size()) {
					theApp.SetConfig("ocldev", m_ocl_devs[(int)data].name.c_str());
				}
			}

			if(!m_IsOpen2 && ComboBoxGetSelData(IDC_RESOLUTION, data))
			{
				const D3DDISPLAYMODE* mode = (D3DDISPLAYMODE*)data;

				theApp.SetConfig("ModeWidth", (int)mode->Width);
				theApp.SetConfig("ModeHeight", (int)mode->Height);
				theApp.SetConfig("ModeRefreshRate", (int)mode->RefreshRate);
			}

			if(ComboBoxGetSelData(IDC_RENDERER, data))
			{
				theApp.SetConfig("Renderer", (int)data);
			}

			if(ComboBoxGetSelData(IDC_INTERLACE, data))
			{
				theApp.SetConfig("Interlace", (int)data);
			}

			if(ComboBoxGetSelData(IDC_ASPECTRATIO, data))
			{
				theApp.SetConfig("AspectRatio", (int)data);
			}

			if(ComboBoxGetSelData(IDC_UPSCALE_MULTIPLIER, data))
			{
				theApp.SetConfig("upscale_multiplier", (int)data);
			}
			else
			{
				theApp.SetConfig("upscale_multiplier", 1);
			}

			if(ComboBoxGetSelData(IDC_AFCOMBO, data))
			{
				theApp.SetConfig("MaxAnisotropy", (int)data);
			}

			if(GetId() == IDD_CONFIG) // TODO: other options may not be present in IDD_CONFIG2 as well
			{
				theApp.SetConfig("windowed", (int)IsDlgButtonChecked(m_hWnd, IDC_WINDOWED));			
			}

			theApp.SetConfig("filter", (int)IsDlgButtonChecked(m_hWnd, IDC_FILTER));
			theApp.SetConfig("paltex", (int)IsDlgButtonChecked(m_hWnd, IDC_PALTEX));
			theApp.SetConfig("logz", (int)IsDlgButtonChecked(m_hWnd, IDC_LOGZ));
			theApp.SetConfig("fba", (int)IsDlgButtonChecked(m_hWnd, IDC_FBA));
			theApp.SetConfig("aa1", (int)IsDlgButtonChecked(m_hWnd, IDC_AA1));
			theApp.SetConfig("nativeres", (int)IsDlgButtonChecked(m_hWnd, IDC_NATIVERES));
			theApp.SetConfig("resx", (int)SendMessage(GetDlgItem(m_hWnd, IDC_RESX), UDM_GETPOS, 0, 0));
			theApp.SetConfig("resy", (int)SendMessage(GetDlgItem(m_hWnd, IDC_RESY), UDM_GETPOS, 0, 0));
			theApp.SetConfig("extrathreads", (int)SendMessage(GetDlgItem(m_hWnd, IDC_SWTHREADS), UDM_GETPOS, 0, 0));
			theApp.SetConfig("AnisotropicFiltering", (int)IsDlgButtonChecked(m_hWnd, IDC_ANISOTROPIC));

			// Shade Boost
			theApp.SetConfig("ShadeBoost", (int)IsDlgButtonChecked(m_hWnd, IDC_SHADEBOOST));

			// FXAA shader
			theApp.SetConfig("Fxaa", (int)IsDlgButtonChecked(m_hWnd, IDC_FXAA));

			// External FX Shader
			theApp.SetConfig("shaderfx", (int)IsDlgButtonChecked(m_hWnd, IDC_SHADER_FX));
			
			// External FX Shader(OpenGL)
			theApp.SetConfig("shaderfx_conf", "shaders/GSdx_FX_Settings.ini");
			theApp.SetConfig("shaderfx_glsl", "shaders/GSdx.fx");

			theApp.SetConfig("UserHacks", (int)IsDlgButtonChecked(m_hWnd, IDC_HACKS_ENABLED));
		}
		break;
	}

	return __super::OnCommand(hWnd, id, code);
}

void GSSettingsDlg::UpdateRenderers()
{
	INT_PTR i;

	if (!ComboBoxGetSelData(IDC_ADAPTER, i))
		return;

	// Ugggh
	HacksDlg.SetAdapter(adapters[(int)i].id);

	D3D_FEATURE_LEVEL level = adapters[(int)i].level;

	vector<GSSetting> renderers;

	unsigned renderer_setting = theApp.GetConfig("Renderer", 0);
	unsigned renderer_sel = 0;

	for(size_t i = 0; i < theApp.m_gs_renderers.size(); i++)
	{
		GSSetting r = theApp.m_gs_renderers[i];

		if(r.id >= 3 && r.id <= 5 || r.id == 15)
		{
			if(level < D3D_FEATURE_LEVEL_10_0) continue;

			r.name += (level >= D3D_FEATURE_LEVEL_11_0 ? "11" : "10");
		}

		renderers.push_back(r);

		if(r.id == renderer_setting)
		{
			renderer_sel = renderer_setting;
		}
	}

	ComboBoxInit(IDC_RENDERER, renderers, renderer_sel);
}

void GSSettingsDlg::UpdateControls()
{
	INT_PTR i;

	int scaling = 1; // in case reading the combo doesn't work, enable the custom res control anyway

	if(ComboBoxGetSelData(IDC_UPSCALE_MULTIPLIER, i))
	{
		scaling = (int)i;
	}

	if(ComboBoxGetSelData(IDC_RENDERER, i))
	{
		bool dx9 = i >= 0 && i <= 2 || i == 14;
		bool dx11 = i >= 3 && i <= 5 || i == 15;
		bool ogl = i >= 12 && i <= 13 || i == 17;
		bool hw = i == 0 || i == 3 || i == 12;
		//bool sw = i == 1 || i == 4 || i == 10 || i == 13;
		bool ocl = i >= 14 && i <= 17;

		bool native = !!IsDlgButtonChecked(m_hWnd, IDC_NATIVERES);

		ShowWindow(GetDlgItem(m_hWnd, IDC_LOGO9), dx9 ? SW_SHOW : SW_HIDE);
		ShowWindow(GetDlgItem(m_hWnd, IDC_LOGO11), dx11 ? SW_SHOW : SW_HIDE);

		EnableWindow(GetDlgItem(m_hWnd, IDC_OPENCL_DEVICE), ocl);
		EnableWindow(GetDlgItem(m_hWnd, IDC_WINDOWED), dx9);
		EnableWindow(GetDlgItem(m_hWnd, IDC_RESX), hw && !native && scaling == 1);
		EnableWindow(GetDlgItem(m_hWnd, IDC_RESX_EDIT), hw && !native && scaling == 1);
		EnableWindow(GetDlgItem(m_hWnd, IDC_RESY), hw && !native && scaling == 1);
		EnableWindow(GetDlgItem(m_hWnd, IDC_RESY_EDIT), hw && !native && scaling == 1);
		EnableWindow(GetDlgItem(m_hWnd, IDC_UPSCALE_MULTIPLIER), hw && !native);
		EnableWindow(GetDlgItem(m_hWnd, IDC_NATIVERES), hw);
		EnableWindow(GetDlgItem(m_hWnd, IDC_FILTER), hw);
		EnableWindow(GetDlgItem(m_hWnd, IDC_PALTEX), hw);
		EnableWindow(GetDlgItem(m_hWnd, IDC_LOGZ), dx9 && hw);
		EnableWindow(GetDlgItem(m_hWnd, IDC_FBA), dx9 && hw);
		EnableWindow(GetDlgItem(m_hWnd, IDC_ANISOTROPIC), (int)IsDlgButtonChecked(m_hWnd, IDC_FILTER) && hw && !ogl);
		EnableWindow(GetDlgItem(m_hWnd, IDC_AFCOMBO), (int)IsDlgButtonChecked(m_hWnd, IDC_FILTER) && (int)IsDlgButtonChecked(m_hWnd, IDC_ANISOTROPIC) && hw && !ogl);
		//EnableWindow(GetDlgItem(m_hWnd, IDC_AA1), sw); // Let uers set software params regardless of renderer used 
		//EnableWindow(GetDlgItem(m_hWnd, IDC_SWTHREADS_EDIT), sw);
		//EnableWindow(GetDlgItem(m_hWnd, IDC_SWTHREADS), sw);


		// Shade Boost
		EnableWindow(GetDlgItem(m_hWnd, IDC_SHADEBUTTON), IsDlgButtonChecked(m_hWnd, IDC_SHADEBOOST) == BST_CHECKED);

		// Hacks
		EnableWindow(GetDlgItem(m_hWnd, IDC_HACKS_ENABLED), hw);
		EnableWindow(GetDlgItem(m_hWnd, IDC_HACKSBUTTON), hw /*&& IsDlgButtonChecked(m_hWnd, IDC_HACKS_ENABLED) == BST_CHECKED*/);
	}
}

// Shade Boost Dialog

GSShadeBostDlg::GSShadeBostDlg() : 
	GSDialog(IDD_SHADEBOOST)
{}

void GSShadeBostDlg::OnInit()
{
	contrast = theApp.GetConfig("ShadeBoost_Contrast", 50);
	brightness = theApp.GetConfig("ShadeBoost_Brightness", 50);
	saturation = theApp.GetConfig("ShadeBoost_Saturation", 50);

	UpdateControls();
}

void GSShadeBostDlg::UpdateControls()
{
	SendMessage(GetDlgItem(m_hWnd, IDC_SATURATION_SLIDER), TBM_SETRANGE, TRUE, MAKELONG(0, 100));
	SendMessage(GetDlgItem(m_hWnd, IDC_BRIGHTNESS_SLIDER), TBM_SETRANGE, TRUE, MAKELONG(0, 100));
	SendMessage(GetDlgItem(m_hWnd, IDC_CONTRAST_SLIDER), TBM_SETRANGE, TRUE, MAKELONG(0, 100));

	SendMessage(GetDlgItem(m_hWnd, IDC_SATURATION_SLIDER), TBM_SETPOS, TRUE, saturation);
	SendMessage(GetDlgItem(m_hWnd, IDC_BRIGHTNESS_SLIDER), TBM_SETPOS, TRUE, brightness);
	SendMessage(GetDlgItem(m_hWnd, IDC_CONTRAST_SLIDER), TBM_SETPOS, TRUE, contrast);

	char text[8] = {0};

	sprintf(text, "%d", saturation);
	SetDlgItemText(m_hWnd, IDC_SATURATION_TEXT, text);
	sprintf(text, "%d", brightness);
	SetDlgItemText(m_hWnd, IDC_BRIGHTNESS_TEXT, text);
	sprintf(text, "%d", contrast);
	SetDlgItemText(m_hWnd, IDC_CONTRAST_TEXT, text);
}

bool GSShadeBostDlg::OnMessage(UINT message, WPARAM wParam, LPARAM lParam)
{
	switch(message)
	{
	case WM_HSCROLL:	
	{											
		if((HWND)lParam == GetDlgItem(m_hWnd, IDC_SATURATION_SLIDER)) 
		{	
			char text[8] = {0};

			saturation = SendMessage(GetDlgItem(m_hWnd, IDC_SATURATION_SLIDER),TBM_GETPOS,0,0);			
				
			sprintf(text, "%d", saturation);
			SetDlgItemText(m_hWnd, IDC_SATURATION_TEXT, text);
		}
		else if((HWND)lParam == GetDlgItem(m_hWnd, IDC_BRIGHTNESS_SLIDER)) 
		{	
			char text[8] = {0};

			brightness = SendMessage(GetDlgItem(m_hWnd, IDC_BRIGHTNESS_SLIDER),TBM_GETPOS,0,0);			
				
			sprintf(text, "%d", brightness);
			SetDlgItemText(m_hWnd, IDC_BRIGHTNESS_TEXT, text);
		}
		else if((HWND)lParam == GetDlgItem(m_hWnd, IDC_CONTRAST_SLIDER)) 
		{	
			char text[8] = {0};

			contrast = SendMessage(GetDlgItem(m_hWnd, IDC_CONTRAST_SLIDER),TBM_GETPOS,0,0);
							
			sprintf(text, "%d", contrast);
			SetDlgItemText(m_hWnd, IDC_CONTRAST_TEXT, text);
		}
	} break;

	case WM_COMMAND:
	{
		int id = LOWORD(wParam);

		switch(id)
		{
		case IDOK: 
		{
			theApp.SetConfig("ShadeBoost_Contrast", contrast);
			theApp.SetConfig("ShadeBoost_Brightness", brightness);
			theApp.SetConfig("ShadeBoost_Saturation", saturation);
			EndDialog(m_hWnd, id);		
		} break;

		case IDRESET:
		{
			contrast = 50;
			brightness = 50;
			saturation = 50;

			UpdateControls();
		} break;
		}

	} break;

	case WM_CLOSE:EndDialog(m_hWnd, IDCANCEL); break;

	default: return false;
	}
	

	return true;
}

// Hacks Dialog

GSHacksDlg::GSHacksDlg() : 
	GSDialog(IDD_HACKS)
{
	memset(msaa2cb, 0, sizeof(msaa2cb));
	memset(cb2msaa, 0, sizeof(cb2msaa));
}

void GSHacksDlg::OnInit()
{					
	bool dx9 = (int)SendMessage(GetDlgItem(GetParent(m_hWnd), IDC_RENDERER), CB_GETCURSEL, 0, 0) / 3 == 0;
	unsigned short cb = 0;

	if(dx9) for(unsigned short i = 0; i < 17; i++)
	{
		if( i == 1) continue;

		int depth = GSDevice9::GetMaxDepth(i, adapter_id);

		if(depth)
		{
			char text[32] = {0};
			sprintf(text, depth == 32 ? "%dx Z-32" : "%dx Z-24", i);
			SendMessage(GetDlgItem(m_hWnd, IDC_MSAACB), CB_ADDSTRING, 0, (LPARAM)text);

			msaa2cb[i] = cb;
			cb2msaa[cb] = i;
			cb++;
		}
	}
	else for(unsigned short j = 0; j < 5; j++) // TODO: Make the same kind of check for d3d11, eventually....
	{
		unsigned short i = j == 0 ? 0 : 1 << j;
		
		msaa2cb[i] = j;
		cb2msaa[j] = i;
		
		char text[32] = {0};
		sprintf(text, "%dx ", i);

		SendMessage(GetDlgItem(m_hWnd, IDC_MSAACB), CB_ADDSTRING, 0, (LPARAM)text);
	}

	SendMessage(GetDlgItem(m_hWnd, IDC_MSAACB), CB_SETCURSEL, msaa2cb[min(theApp.GetConfig("UserHacks_MSAA", 0), 16)], 0);

	CheckDlgButton(m_hWnd, IDC_ALPHAHACK, theApp.GetConfig("UserHacks_AlphaHack", 0));
	CheckDlgButton(m_hWnd, IDC_OFFSETHACK, theApp.GetConfig("UserHacks_HalfPixelOffset", 0));
	CheckDlgButton(m_hWnd, IDC_SPRITEHACK, theApp.GetConfig("UserHacks_SpriteHack", 0));
	CheckDlgButton(m_hWnd, IDC_WILDHACK, theApp.GetConfig("UserHacks_WildHack", 0));
	CheckDlgButton(m_hWnd, IDC_AGGRESSIVECRC, theApp.GetConfig("UserHacks_AggressiveCRC", 0));
	CheckDlgButton(m_hWnd, IDC_ALPHASTENCIL, theApp.GetConfig("UserHacks_AlphaStencil", 0));
	CheckDlgButton(m_hWnd, IDC_CHECK_NVIDIA_HACK, theApp.GetConfig("UserHacks_NVIDIAHack", 0));
	CheckDlgButton(m_hWnd, IDC_CHECK_DISABLE_ALL_HACKS, theApp.GetConfig("UserHacks_DisableCrcHacks", 0));
	CheckDlgButton(m_hWnd, IDC_ROUND_SPRITE, theApp.GetConfig("UserHacks_round_sprite_offset", 0));
	CheckDlgButton(m_hWnd, IDC_ALIGN_SPRITE, theApp.GetConfig("UserHacks_align_sprite_X", 0));

	SendMessage(GetDlgItem(m_hWnd, IDC_SKIPDRAWHACK), UDM_SETRANGE, 0, MAKELPARAM(1000, 0));
	SendMessage(GetDlgItem(m_hWnd, IDC_SKIPDRAWHACK), UDM_SETPOS, 0, MAKELPARAM(theApp.GetConfig("UserHacks_SkipDraw", 0), 0));

	SendMessage(GetDlgItem(m_hWnd, IDC_TCOFFSETX), UDM_SETRANGE, 0, MAKELPARAM(10000, 0));
	SendMessage(GetDlgItem(m_hWnd, IDC_TCOFFSETX), UDM_SETPOS, 0, MAKELPARAM(theApp.GetConfig("UserHacks_TCOffset", 0) & 0xFFFF, 0));

	SendMessage(GetDlgItem(m_hWnd, IDC_TCOFFSETY), UDM_SETRANGE, 0, MAKELPARAM(10000, 0));
	SendMessage(GetDlgItem(m_hWnd, IDC_TCOFFSETY), UDM_SETPOS, 0, MAKELPARAM((theApp.GetConfig("UserHacks_TCOffset", 0) >> 16) & 0xFFFF, 0));

	// Hacks descriptions
	SetWindowText(GetDlgItem(m_hWnd, IDC_HACK_DESCRIPTION), "Hover over an item to get a description.");
}

void GSHacksDlg::UpdateControls()
{}

bool GSHacksDlg::OnMessage(UINT message, WPARAM wParam, LPARAM lParam)
{	    
	switch(message)
	{
	case WM_SETCURSOR:
	{
		bool updateText = true;

		POINT pos;
		GetCursorPos(&pos);
		ScreenToClient(m_hWnd, &pos);

		HWND hoveredwnd = ChildWindowFromPointEx(m_hWnd, pos, CWP_SKIPINVISIBLE | CWP_SKIPTRANSPARENT);

		if (hoveredwnd != hovered_window)
			hovered_window = hoveredwnd;
		else
			break;

<<<<<<< HEAD
		const char *helpstr = dialog_message(GetDlgCtrlID(hoveredwnd), &updateText);
=======
		switch (GetDlgCtrlID(hoveredwnd))
		{
			case IDC_SKIPDRAWHACK:
			case IDC_SKIPDRAWHACKEDIT:
			case IDC_STATIC_SKIPDRAW:
				helpstr = "Skipdraw\n\nSkips drawing n surfaces completely. "
						  "Use it, for example, to try and get rid of bad post processing effects."
						  " Try values between 1 and 100.";
				break;
			case IDC_ALPHAHACK:
				helpstr = "Alpha Hack\n\nDifferent alpha handling. Can work around some shadow problems.";
				break;
			case IDC_OFFSETHACK:
				helpstr = "Halfpixel\n\nMight fix some misaligned fog, bloom, or blend effect.";
				break;
			case IDC_SPRITEHACK:
				helpstr = "Sprite Hack\n\nHelps getting rid of black inner lines in some filtered sprites."
						  " Half option is the preferred one. Use it for Mana Khemia or Ar Tonelico for example."
						  " Full can be used for Tales of Destiny.";
				break;
			case IDC_WILDHACK:
				helpstr = "WildArms\n\nLowers the GS precision to avoid gaps between pixels when"
						  " upscaling. Full option fixes the text on WildArms games, while Half option might improve portraits"
						  " in Ar Tonelico.";
				break;
			case IDC_MSAACB:
			case IDC_STATIC_MSAA:
				helpstr = "Multisample Anti-Aliasing\n\nEnables hardware Anti-Aliasing. Needs lots of memory."
						  " The Z-24 modes might need to have LogarithmicZ to compensate for the bits lost (only in DX9 mode).";
				break;
			case IDC_AGGRESSIVECRC:
				helpstr = "Use more aggressive CRC hacks on some games\n\n"
						  "Only affects few games, removing some effects which might make the image sharper/clearer.\n"
						  "Affected games: FFX, FFX2, FFXII, GOW2, ICO, SoTC, SSX3.\n"
						  "Works as a speedhack for: Steambot Chronicles.";
				break;
			case IDC_ALPHASTENCIL:
				helpstr = "Extend stencil based emulation of destination alpha to perform stencil operations while drawing.\n\n"
						  "Improves many shadows which are normally overdrawn in parts, may affect other effects.\n"
						  "Will disable partial transparency in some games or even prevent drawing some elements altogether.";
				break;
			case IDC_CHECK_NVIDIA_HACK:
				helpstr = "This is a hack to work around problems with recent NVIDIA drivers causing odd stretching problems in DirectX 11 only "
						  "when using Upscaling.\n\n"
						  "Try not to use this unless your game Videos or 2D screens are stretching outside the frame.\n\n"
						  "If you have an AMD/ATi graphics card you should not need this.";
				break;
			case IDC_CHECK_DISABLE_ALL_HACKS:
				helpstr = "FOR TESTING ONLY!!\n\n"
						  "Disable all CRC hacks - will break many games. Overrides CrcHacksExclusion at gsdx.ini\n"
						  "\n"
						  "It's possible to exclude CRC hacks also via the gsdx.ini. E.g.:\n"
						  "CrcHacksExclusions=all\n"
						  "CrcHacksExclusions=0x0F0C4A9C, 0x0EE5646B, 0x7ACF7E03";
				break;
			case IDC_ALIGN_SPRITE:
				helpstr = "Sprite Alignment Hack\n\n"
						  "Fixes issues with upscaling(vertical lines) in Namco games like Ace Combat, Tekken, Soul Calibur, etc.";
				break;
			case IDC_ROUND_SPRITE:
				helpstr = "Corrects the sampling of 2D sprite textures when upscaling.\n\n"
						  "Fixes lines in sprites of games like Ar tonelico when upscaling.\n"
						  "carries total of three states, Unchecked (off), Squared check box (on for all sprites) checked box (on for flat sprites)";
						 break;

			case IDC_TCOFFSETX:
			case IDC_TCOFFSETX2:
			case IDC_STATIC_TCOFFSETX:
			case IDC_TCOFFSETY:
			case IDC_TCOFFSETY2:
			case IDC_STATIC_TCOFFSETY:
				helpstr = "Texture Coordinates Offset Hack\n\n"
						  "Offset for the ST/UV texture coordinates. Fixes some odd texture issues and might fix some post processing alignment too.\n\n"
						  "  0500 0500, fixes Persona 3 minimap, helps Haunting Ground.\n"
						  "  0000 1000, fixes Xenosaga hair edges (DX10+ Issue)\n";
				break;

			default:
				updateText = false;
				break;
		}
>>>>>>> 646c3260

		if(updateText)
			SetWindowText(GetDlgItem(m_hWnd, IDC_HACK_DESCRIPTION), helpstr);

	} break;

	case WM_COMMAND:
	{
		int id = LOWORD(wParam);

		switch(id)
		{
		case IDOK: 
		{
			theApp.SetConfig("UserHacks_MSAA", cb2msaa[(int)SendMessage(GetDlgItem(m_hWnd, IDC_MSAACB), CB_GETCURSEL, 0, 0)]);
			theApp.SetConfig("UserHacks_AlphaHack", (int)IsDlgButtonChecked(m_hWnd, IDC_ALPHAHACK));
			theApp.SetConfig("UserHacks_HalfPixelOffset", (int)IsDlgButtonChecked(m_hWnd, IDC_OFFSETHACK));
			theApp.SetConfig("UserHacks_SpriteHack", (int)IsDlgButtonChecked(m_hWnd, IDC_SPRITEHACK));
			theApp.SetConfig("UserHacks_SkipDraw", (int)SendMessage(GetDlgItem(m_hWnd, IDC_SKIPDRAWHACK), UDM_GETPOS, 0, 0));
			theApp.SetConfig("UserHacks_WildHack", (int)IsDlgButtonChecked(m_hWnd, IDC_WILDHACK));
			theApp.SetConfig("UserHacks_AggressiveCRC", (int)IsDlgButtonChecked(m_hWnd, IDC_AGGRESSIVECRC));
			theApp.SetConfig("UserHacks_AlphaStencil", (int)IsDlgButtonChecked(m_hWnd, IDC_ALPHASTENCIL));
			theApp.SetConfig("UserHacks_NVIDIAHack", (int)IsDlgButtonChecked(m_hWnd, IDC_CHECK_NVIDIA_HACK));
			theApp.SetConfig("UserHacks_DisableCrcHacks", (int)IsDlgButtonChecked(m_hWnd, IDC_CHECK_DISABLE_ALL_HACKS));
			theApp.SetConfig("UserHacks_round_sprite_offset", (int)IsDlgButtonChecked(m_hWnd, IDC_ROUND_SPRITE));
			theApp.SetConfig("Userhacks_align_sprite_X", (int)IsDlgButtonChecked(m_hWnd, IDC_ALIGN_SPRITE));

			unsigned int TCOFFSET  =  SendMessage(GetDlgItem(m_hWnd, IDC_TCOFFSETX), UDM_GETPOS, 0, 0) & 0xFFFF;
						 TCOFFSET |= (SendMessage(GetDlgItem(m_hWnd, IDC_TCOFFSETY), UDM_GETPOS, 0, 0) & 0xFFFF) << 16;

			theApp.SetConfig("UserHacks_TCOffset", TCOFFSET);

			EndDialog(m_hWnd, id);
		} break;
		}

	} break;

	case WM_CLOSE:EndDialog(m_hWnd, IDCANCEL); break;

	default: return false;
	}

	return true;
}<|MERGE_RESOLUTION|>--- conflicted
+++ resolved
@@ -639,91 +639,7 @@
 		else
 			break;
 
-<<<<<<< HEAD
 		const char *helpstr = dialog_message(GetDlgCtrlID(hoveredwnd), &updateText);
-=======
-		switch (GetDlgCtrlID(hoveredwnd))
-		{
-			case IDC_SKIPDRAWHACK:
-			case IDC_SKIPDRAWHACKEDIT:
-			case IDC_STATIC_SKIPDRAW:
-				helpstr = "Skipdraw\n\nSkips drawing n surfaces completely. "
-						  "Use it, for example, to try and get rid of bad post processing effects."
-						  " Try values between 1 and 100.";
-				break;
-			case IDC_ALPHAHACK:
-				helpstr = "Alpha Hack\n\nDifferent alpha handling. Can work around some shadow problems.";
-				break;
-			case IDC_OFFSETHACK:
-				helpstr = "Halfpixel\n\nMight fix some misaligned fog, bloom, or blend effect.";
-				break;
-			case IDC_SPRITEHACK:
-				helpstr = "Sprite Hack\n\nHelps getting rid of black inner lines in some filtered sprites."
-						  " Half option is the preferred one. Use it for Mana Khemia or Ar Tonelico for example."
-						  " Full can be used for Tales of Destiny.";
-				break;
-			case IDC_WILDHACK:
-				helpstr = "WildArms\n\nLowers the GS precision to avoid gaps between pixels when"
-						  " upscaling. Full option fixes the text on WildArms games, while Half option might improve portraits"
-						  " in Ar Tonelico.";
-				break;
-			case IDC_MSAACB:
-			case IDC_STATIC_MSAA:
-				helpstr = "Multisample Anti-Aliasing\n\nEnables hardware Anti-Aliasing. Needs lots of memory."
-						  " The Z-24 modes might need to have LogarithmicZ to compensate for the bits lost (only in DX9 mode).";
-				break;
-			case IDC_AGGRESSIVECRC:
-				helpstr = "Use more aggressive CRC hacks on some games\n\n"
-						  "Only affects few games, removing some effects which might make the image sharper/clearer.\n"
-						  "Affected games: FFX, FFX2, FFXII, GOW2, ICO, SoTC, SSX3.\n"
-						  "Works as a speedhack for: Steambot Chronicles.";
-				break;
-			case IDC_ALPHASTENCIL:
-				helpstr = "Extend stencil based emulation of destination alpha to perform stencil operations while drawing.\n\n"
-						  "Improves many shadows which are normally overdrawn in parts, may affect other effects.\n"
-						  "Will disable partial transparency in some games or even prevent drawing some elements altogether.";
-				break;
-			case IDC_CHECK_NVIDIA_HACK:
-				helpstr = "This is a hack to work around problems with recent NVIDIA drivers causing odd stretching problems in DirectX 11 only "
-						  "when using Upscaling.\n\n"
-						  "Try not to use this unless your game Videos or 2D screens are stretching outside the frame.\n\n"
-						  "If you have an AMD/ATi graphics card you should not need this.";
-				break;
-			case IDC_CHECK_DISABLE_ALL_HACKS:
-				helpstr = "FOR TESTING ONLY!!\n\n"
-						  "Disable all CRC hacks - will break many games. Overrides CrcHacksExclusion at gsdx.ini\n"
-						  "\n"
-						  "It's possible to exclude CRC hacks also via the gsdx.ini. E.g.:\n"
-						  "CrcHacksExclusions=all\n"
-						  "CrcHacksExclusions=0x0F0C4A9C, 0x0EE5646B, 0x7ACF7E03";
-				break;
-			case IDC_ALIGN_SPRITE:
-				helpstr = "Sprite Alignment Hack\n\n"
-						  "Fixes issues with upscaling(vertical lines) in Namco games like Ace Combat, Tekken, Soul Calibur, etc.";
-				break;
-			case IDC_ROUND_SPRITE:
-				helpstr = "Corrects the sampling of 2D sprite textures when upscaling.\n\n"
-						  "Fixes lines in sprites of games like Ar tonelico when upscaling.\n"
-						  "carries total of three states, Unchecked (off), Squared check box (on for all sprites) checked box (on for flat sprites)";
-						 break;
-
-			case IDC_TCOFFSETX:
-			case IDC_TCOFFSETX2:
-			case IDC_STATIC_TCOFFSETX:
-			case IDC_TCOFFSETY:
-			case IDC_TCOFFSETY2:
-			case IDC_STATIC_TCOFFSETY:
-				helpstr = "Texture Coordinates Offset Hack\n\n"
-						  "Offset for the ST/UV texture coordinates. Fixes some odd texture issues and might fix some post processing alignment too.\n\n"
-						  "  0500 0500, fixes Persona 3 minimap, helps Haunting Ground.\n"
-						  "  0000 1000, fixes Xenosaga hair edges (DX10+ Issue)\n";
-				break;
-
-			default:
-				updateText = false;
-				break;
-		}
->>>>>>> 646c3260
 
 		if(updateText)
 			SetWindowText(GetDlgItem(m_hWnd, IDC_HACK_DESCRIPTION), helpstr);
