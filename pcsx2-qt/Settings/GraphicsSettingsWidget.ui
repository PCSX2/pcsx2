--- conflicted
+++ resolved
@@ -6,13 +6,8 @@
    <rect>
     <x>0</x>
     <y>0</y>
-<<<<<<< HEAD
     <width>722</width>
     <height>626</height>
-=======
-    <width>720</width>
-    <height>588</height>
->>>>>>> e936398e
    </rect>
   </property>
   <layout class="QVBoxLayout" name="verticalLayout">
@@ -2163,11 +2158,7 @@
        <item>
         <spacer name="verticalSpacer_6">
          <property name="orientation">
-<<<<<<< HEAD
           <enum>Qt::Vertical</enum>
-=======
-          <enum>Qt::Orientation::Vertical</enum>
->>>>>>> e936398e
          </property>
          <property name="sizeHint" stdset="0">
           <size>
@@ -2201,7 +2192,6 @@
          <property name="frameShape">
           <enum>QFrame::NoFrame</enum>
          </property>
-<<<<<<< HEAD
          <property name="horizontalScrollBarPolicy">
           <enum>Qt::ScrollBarAlwaysOff</enum>
          </property>
@@ -2237,127 +2227,6 @@
                <horstretch>0</horstretch>
                <verstretch>0</verstretch>
               </sizepolicy>
-=======
-         <layout class="QFormLayout" name="advancedOptionsFormLayout">
-          <item row="0" column="0">
-           <widget class="QLabel" name="hwDownloadModeLabel">
-            <property name="text">
-             <string>Hardware Download Mode:</string>
-            </property>
-           </widget>
-          </item>
-          <item row="0" column="1">
-           <widget class="QComboBox" name="gsDownloadMode">
-            <item>
-             <property name="text">
-              <string>Accurate (Recommended)</string>
-             </property>
-            </item>
-            <item>
-             <property name="text">
-              <string>Disable Readbacks (Synchronize GS Thread)</string>
-             </property>
-            </item>
-            <item>
-             <property name="text">
-              <string>Unsynchronized (Non-Deterministic)</string>
-             </property>
-            </item>
-            <item>
-             <property name="text">
-              <string>Disabled (Ignore Transfers)</string>
-             </property>
-            </item>
-           </widget>
-          </item>
-          <item row="1" column="0">
-           <widget class="QLabel" name="gsDumpCompressionLabel">
-            <property name="text">
-             <string>GS Dump Compression:</string>
-            </property>
-           </widget>
-          </item>
-          <item row="1" column="1">
-           <widget class="QComboBox" name="gsDumpCompression">
-            <item>
-             <property name="text">
-              <string>Uncompressed</string>
-             </property>
-            </item>
-            <item>
-             <property name="text">
-              <string>LZMA (xz)</string>
-             </property>
-            </item>
-            <item>
-             <property name="text">
-              <string>Zstandard (zst)</string>
-             </property>
-            </item>
-           </widget>
-          </item>
-          <item row="10" column="0" colspan="2">
-           <layout class="QGridLayout" name="advancedLayout">
-            <item row="1" column="1">
-             <widget class="QCheckBox" name="extendedUpscales">
-              <property name="text">
-               <string>Extended Upscaling Multipliers</string>
-              </property>
-             </widget>
-            </item>
-            <item row="2" column="0">
-             <widget class="QCheckBox" name="disableMailboxPresentation">
-              <property name="text">
-               <string extracomment="Mailbox Presentation: a type of graphics-rendering technique that has not been exposed to the public that often, so chances are you will need to keep the word mailbox in English. It does not have anything to do with postal mailboxes or email inboxes/outboxes.">Disable Mailbox Presentation</string>
-              </property>
-             </widget>
-            </item>
-            <item row="1" column="0">
-             <widget class="QCheckBox" name="useBlitSwapChain">
-              <property name="text">
-               <string extracomment="Blit = a data operation. You might want to write it as-is, but fully uppercased. More information: https://en.wikipedia.org/wiki/Bit_blit \nSwap chain: see Microsoft's Terminology Portal.">Use Blit Swap Chain</string>
-              </property>
-             </widget>
-            </item>
-            <item row="2" column="1">
-             <widget class="QCheckBox" name="spinCPUDuringReadbacks">
-              <property name="text">
-               <string>Spin CPU During Readbacks</string>
-              </property>
-             </widget>
-            </item>
-            <item row="3" column="0">
-             <widget class="QCheckBox" name="spinGPUDuringReadbacks">
-              <property name="text">
-               <string>Spin GPU During Readbacks</string>
-              </property>
-             </widget>
-            </item>
-           </layout>
-          </item>
-          <item row="6" column="0">
-           <widget class="QLabel" name="exclussiveFSLabel">
-            <property name="text">
-             <string>Allow Exclusive Fullscreen:</string>
-            </property>
-           </widget>
-          </item>
-          <item row="6" column="1">
-           <widget class="QComboBox" name="exclusiveFullscreenControl">
-            <item>
-             <property name="text">
-              <string>Automatic (Default)</string>
-             </property>
-            </item>
-            <item>
-             <property name="text">
-              <string>Disallowed</string>
-             </property>
-            </item>
-            <item>
-             <property name="text">
-              <string>Allowed</string>
->>>>>>> e936398e
              </property>
              <property name="title">
               <string>Advanced Options</string>
@@ -2689,22 +2558,6 @@
          </widget>
         </widget>
        </item>
-<<<<<<< HEAD
-=======
-       <item>
-        <spacer name="verticalSpacer_2">
-         <property name="orientation">
-          <enum>Qt::Orientation::Vertical</enum>
-         </property>
-         <property name="sizeHint" stdset="0">
-          <size>
-           <width>20</width>
-           <height>40</height>
-          </size>
-         </property>
-        </spacer>
-       </item>
->>>>>>> e936398e
       </layout>
      </widget>
     </widget>
