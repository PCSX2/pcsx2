<?xml version="1.0" encoding="UTF-8"?>
<ui version="4.0">
 <class>GraphicsSettingsWidget</class>
 <widget class="QWidget" name="GraphicsSettingsWidget">
  <property name="geometry">
   <rect>
    <x>0</x>
    <y>0</y>
    <width>720</width>
    <height>466</height>
   </rect>
  </property>
  <property name="windowTitle">
   <string>Form</string>
  </property>
  <layout class="QVBoxLayout" name="verticalLayout">
   <property name="leftMargin">
    <number>0</number>
   </property>
   <property name="topMargin">
    <number>0</number>
   </property>
   <property name="rightMargin">
    <number>0</number>
   </property>
   <property name="bottomMargin">
    <number>0</number>
   </property>
   <item>
    <widget class="QGroupBox" name="groupBox_3">
     <property name="title">
      <string>Renderer</string>
     </property>
     <layout class="QFormLayout" name="formLayout">
      <item row="0" column="0">
       <widget class="QLabel" name="label_4">
        <property name="text">
         <string>Renderer:</string>
        </property>
       </widget>
      </item>
      <item row="0" column="1">
       <widget class="QComboBox" name="renderer"/>
      </item>
      <item row="1" column="0">
       <widget class="QLabel" name="label_3">
        <property name="text">
         <string>Adapter:</string>
        </property>
       </widget>
      </item>
      <item row="1" column="1">
       <widget class="QComboBox" name="adapter"/>
      </item>
     </layout>
    </widget>
   </item>
   <item>
    <widget class="QTabWidget" name="tabs">
     <property name="currentIndex">
      <number>0</number>
     </property>
     <property name="documentMode">
      <bool>true</bool>
     </property>
     <widget class="QGroupBox" name="gameDisplayTab">
      <attribute name="title">
       <string>Display</string>
      </attribute>
      <layout class="QFormLayout" name="formLayout_7">
       <item row="0" column="0">
        <widget class="QLabel" name="label_28">
         <property name="text">
          <string>Fullscreen Mode:</string>
         </property>
        </widget>
       </item>
       <item row="0" column="1">
        <widget class="QComboBox" name="fullscreenModes"/>
       </item>
       <item row="1" column="0">
        <widget class="QLabel" name="label_27">
         <property name="text">
          <string>Aspect Ratio:</string>
         </property>
        </widget>
       </item>
       <item row="1" column="1">
        <widget class="QComboBox" name="aspectRatio">
         <item>
          <property name="text">
           <string>Fit to Window / Fullscreen</string>
          </property>
         </item>
         <item>
          <property name="text">
           <string>Auto Standard (4:3 Interlaced / 3:2 Progressive)</string>
          </property>
         </item>
         <item>
          <property name="text">
           <string>Standard (4:3)</string>
          </property>
         </item>
         <item>
          <property name="text">
           <string>Widescreen (16:9)</string>
          </property>
         </item>
        </widget>
       </item>
       <item row="2" column="0">
        <widget class="QLabel" name="label_22">
         <property name="text">
          <string>FMV Aspect Ratio:</string>
         </property>
        </widget>
       </item>
       <item row="2" column="1">
        <widget class="QComboBox" name="fmvAspectRatio">
         <item>
          <property name="text">
           <string>Off (Default)</string>
          </property>
         </item>
         <item>
          <property name="text">
           <string>Auto Standard (4:3 Interlaced / 3:2 Progressive)</string>
          </property>
         </item>
         <item>
          <property name="text">
           <string>Standard (4:3)</string>
          </property>
         </item>
         <item>
          <property name="text">
           <string>Widescreen (16:9)</string>
          </property>
         </item>
        </widget>
       </item>
       <item row="3" column="0">
        <widget class="QLabel" name="label_23">
         <property name="text">
          <string>De-interlacing:</string>
         </property>
        </widget>
       </item>
       <item row="3" column="1">
        <widget class="QComboBox" name="interlacing">
         <item>
          <property name="text">
           <string>Automatic (Default)</string>
          </property>
         </item>
         <item>
          <property name="text">
           <string>None (Interlaced, also used by Progressive)</string>
          </property>
         </item>
         <item>
          <property name="text">
           <string extracomment=":I18N COMMENT: Weave: deinterlacing method that can be translated or left as-is in English.">Weave (Top Field First, Sawtooth)</string>
          </property>
         </item>
         <item>
          <property name="text">
           <string extracomment=":I18N COMMENT: Weave: deinterlacing method that can be translated or left as-is in English.">Weave (Bottom Field First, Sawtooth)</string>
          </property>
         </item>
         <item>
          <property name="text">
           <string extracomment=":I18N COMMENT: Bob: deinterlacing method that refers to the creator's name.">Bob (Top Field First, Full Frames)</string>
          </property>
         </item>
         <item>
          <property name="text">
           <string extracomment=":I18N COMMENT: Bob: deinterlacing method that refers to the creator's name.">Bob (Bottom Field First, Full Frames)</string>
          </property>
         </item>
         <item>
          <property name="text">
           <string extracomment=":I18N COMMENT: Blend: deinterlacing method that can be translated or left as-is in English.">Blend (Top Field First, Merge 2 Fields)</string>
          </property>
         </item>
         <item>
          <property name="text">
           <string extracomment=":I18N COMMENT: Blend: deinterlacing method that can be translated or left as-is in English.">Blend (Bottom Field First, Merge 2 Fields)</string>
          </property>
         </item>
         <item>
          <property name="text">
           <string extracomment=":I18N COMMENT: Adaptive: deinterlacing method that should be translated.">Adaptive (Top Field First, Similar to Bob + Weave)</string>
          </property>
         </item>
         <item>
          <property name="text">
           <string extracomment=":I18N COMMENT: Adaptive: deinterlacing method that should be translated.">Adaptive (Bottom Field First, Similar to Bob + Weave)</string>
          </property>
         </item>
        </widget>
       </item>
       <item row="4" column="0">
        <widget class="QLabel" name="label_18">
         <property name="text">
          <string>Bilinear Filtering:</string>
         </property>
        </widget>
       </item>
       <item row="4" column="1">
        <widget class="QComboBox" name="bilinearFiltering">
         <item>
          <property name="text">
           <string>None</string>
          </property>
         </item>
         <item>
          <property name="text">
           <string extracomment=":I18N COMMENT: Smooth: Refers to the texture clarity.">Bilinear (Smooth)</string>
          </property>
         </item>
         <item>
          <property name="text">
           <string extracomment=":I18N COMMENT: Sharp: Refers to the texture clarity.">Bilinear (Sharp)</string>
          </property>
         </item>
        </widget>
       </item>
       <item row="6" column="0">
        <widget class="QLabel" name="label_24">
         <property name="text">
          <string>Vertical Stretch:</string>
         </property>
        </widget>
       </item>
       <item row="6" column="1">
        <widget class="QSpinBox" name="stretchY">
         <property name="suffix">
          <string extracomment=":I18N COMMENT: Percentage sign that shows next to a value. You might want to add a space before if you language requires it.">%</string>
         </property>
         <property name="minimum">
          <number>1</number>
         </property>
         <property name="maximum">
          <number>300</number>
         </property>
        </widget>
       </item>
       <item row="7" column="0">
        <widget class="QLabel" name="label_26">
         <property name="text">
          <string>Crop:</string>
         </property>
        </widget>
       </item>
       <item row="7" column="1">
        <layout class="QHBoxLayout" name="horizontalLayout_3" stretch="0,1,0,1,0,1,0,1">
         <item>
          <widget class="QLabel" name="label_39">
           <property name="text">
            <string extracomment=":I18N COMMENT: Warning: short space constraints. Abbreviate if necessary.">Left:</string>
           </property>
          </widget>
         </item>
         <item>
          <widget class="QSpinBox" name="cropLeft">
           <property name="suffix">
            <string>px</string>
           </property>
           <property name="maximum">
            <number>1000</number>
           </property>
          </widget>
         </item>
         <item>
          <widget class="QLabel" name="label_25">
           <property name="text">
            <string extracomment=":I18N COMMENT: Warning: short space constraints. Abbreviate if necessary.">Top:</string>
           </property>
          </widget>
         </item>
         <item>
          <widget class="QSpinBox" name="cropTop">
           <property name="suffix">
            <string>px</string>
           </property>
           <property name="maximum">
            <number>1000</number>
           </property>
          </widget>
         </item>
         <item>
          <widget class="QLabel" name="label_40">
           <property name="text">
            <string extracomment=":I18N COMMENT: Warning: short space constraints. Abbreviate if necessary.">Right:</string>
           </property>
          </widget>
         </item>
         <item>
          <widget class="QSpinBox" name="cropRight">
           <property name="suffix">
            <string>px</string>
           </property>
           <property name="maximum">
            <number>1000</number>
           </property>
          </widget>
         </item>
         <item>
          <widget class="QLabel" name="label_41">
           <property name="text">
            <string extracomment=":I18N COMMENT: Warning: short space constraints. Abbreviate if necessary.">Bottom:</string>
           </property>
          </widget>
         </item>
         <item>
          <widget class="QSpinBox" name="cropBottom">
           <property name="suffix">
            <string>px</string>
           </property>
           <property name="maximum">
            <number>1000</number>
           </property>
          </widget>
         </item>
        </layout>
       </item>
       <item row="8" column="0" colspan="2">
        <layout class="QGridLayout" name="gridLayout_5">
         <item row="3" column="0">
          <widget class="QCheckBox" name="PCRTCOffsets">
           <property name="text">
            <string>Screen Offsets</string>
           </property>
          </widget>
         </item>
         <item row="1" column="1">
          <widget class="QCheckBox" name="integerScaling">
           <property name="text">
            <string>Integer Upscaling</string>
           </property>
          </widget>
         </item>
         <item row="2" column="0">
          <widget class="QCheckBox" name="vsync">
           <property name="text">
            <string>VSync</string>
           </property>
          </widget>
         </item>
         <item row="3" column="1">
          <widget class="QCheckBox" name="PCRTCOverscan">
           <property name="text">
            <string>Show Overscan</string>
           </property>
          </widget>
         </item>
         <item row="0" column="0">
          <widget class="QCheckBox" name="widescreenPatches">
           <property name="text">
            <string>Enable Widescreen Patches</string>
           </property>
          </widget>
         </item>
         <item row="0" column="1">
          <widget class="QCheckBox" name="noInterlacingPatches">
           <property name="text">
            <string>Enable No-Interlacing Patches</string>
           </property>
          </widget>
         </item>
         <item row="1" column="0">
          <widget class="QCheckBox" name="PCRTCAntiBlur">
           <property name="text">
            <string>Anti-Blur</string>
           </property>
           <property name="shortcut">
            <string>Ctrl+S</string>
           </property>
          </widget>
         </item>
         <item row="2" column="1">
          <widget class="QCheckBox" name="DisableInterlaceOffset">
           <property name="text">
            <string>Disable Interlace Offset</string>
           </property>
          </widget>
         </item>
        </layout>
       </item>
       <item row="5" column="0">
        <widget class="QLabel" name="label_21">
         <property name="text">
          <string>Screenshot Size:</string>
         </property>
        </widget>
       </item>
       <item row="5" column="1">
        <layout class="QHBoxLayout" name="horizontalLayout_2" stretch="1,0,0,0">
         <item>
          <widget class="QComboBox" name="screenshotSize">
           <item>
            <property name="text">
             <string>Screen Resolution</string>
            </property>
           </item>
           <item>
            <property name="text">
             <string>Internal Resolution</string>
            </property>
           </item>
           <item>
            <property name="text">
             <string>Internal Resolution (Aspect Uncorrected)</string>
            </property>
           </item>
          </widget>
         </item>
         <item>
          <widget class="QComboBox" name="screenshotFormat">
           <item>
            <property name="text">
             <string>PNG</string>
            </property>
           </item>
           <item>
            <property name="text">
             <string>JPEG</string>
            </property>
           </item>
          </widget>
         </item>
         <item>
          <widget class="QLabel" name="label_44">
           <property name="text">
            <string>Quality:</string>
           </property>
          </widget>
         </item>
         <item>
          <widget class="QSpinBox" name="screenshotQuality">
           <property name="suffix">
            <string>%</string>
           </property>
           <property name="minimum">
            <number>1</number>
           </property>
           <property name="maximum">
            <number>100</number>
           </property>
          </widget>
         </item>
        </layout>
       </item>
      </layout>
     </widget>
     <widget class="QGroupBox" name="hardwareRenderingTab">
      <attribute name="title">
       <string>Rendering</string>
      </attribute>
      <layout class="QFormLayout" name="formLayout_4">
       <item row="0" column="0">
        <widget class="QLabel" name="label">
         <property name="text">
          <string>Internal Resolution:</string>
         </property>
        </widget>
       </item>
       <item row="0" column="1">
        <widget class="QComboBox" name="upscaleMultiplier"/>
       </item>
       <item row="1" column="0">
        <widget class="QLabel" name="label_6">
         <property name="text">
          <string>Mipmapping:</string>
         </property>
        </widget>
       </item>
       <item row="1" column="1">
        <widget class="QComboBox" name="mipmapping">
         <item>
          <property name="text">
           <string>Automatic (Default)</string>
          </property>
         </item>
         <item>
          <property name="text">
           <string>Off</string>
          </property>
         </item>
         <item>
          <property name="text">
           <string>Basic (Generated Mipmaps)</string>
          </property>
         </item>
         <item>
          <property name="text">
           <string>Full (PS2 Mipmaps)</string>
          </property>
         </item>
        </widget>
       </item>
       <item row="2" column="0">
        <widget class="QLabel" name="label_13">
         <property name="text">
          <string>Texture Filtering:</string>
         </property>
        </widget>
       </item>
       <item row="2" column="1">
        <widget class="QComboBox" name="textureFiltering">
         <item>
          <property name="text">
           <string>Nearest</string>
          </property>
         </item>
         <item>
          <property name="text">
           <string>Bilinear (Forced)</string>
          </property>
         </item>
         <item>
          <property name="text">
           <string>Bilinear (PS2)</string>
          </property>
         </item>
         <item>
          <property name="text">
           <string>Bilinear (Forced excluding sprite)</string>
          </property>
         </item>
        </widget>
       </item>
       <item row="3" column="0">
        <widget class="QLabel" name="label_11">
         <property name="text">
          <string>Trilinear Filtering:</string>
         </property>
        </widget>
       </item>
       <item row="3" column="1">
        <widget class="QComboBox" name="trilinearFiltering">
         <item>
          <property name="text">
           <string>Automatic (Default)</string>
          </property>
         </item>
         <item>
          <property name="text">
           <string>Off (None)</string>
          </property>
         </item>
         <item>
          <property name="text">
           <string>Trilinear (PS2)</string>
          </property>
         </item>
         <item>
          <property name="text">
           <string>Trilinear (Forced)</string>
          </property>
         </item>
        </widget>
       </item>
       <item row="4" column="0">
        <widget class="QLabel" name="label_5">
         <property name="text">
          <string>Anisotropic Filtering:</string>
         </property>
        </widget>
       </item>
       <item row="4" column="1">
        <widget class="QComboBox" name="anisotropicFiltering"/>
       </item>
       <item row="5" column="0">
        <widget class="QLabel" name="label_2">
         <property name="text">
          <string>Dithering:</string>
         </property>
        </widget>
       </item>
       <item row="5" column="1">
        <widget class="QComboBox" name="dithering">
         <item>
          <property name="text">
           <string>Off</string>
          </property>
         </item>
         <item>
          <property name="text">
           <string>Scaled</string>
          </property>
         </item>
         <item>
          <property name="text">
           <string>Unscaled (Default)</string>
          </property>
         </item>
        </widget>
       </item>
       <item row="6" column="0">
        <widget class="QLabel" name="label_7">
         <property name="text">
          <string>CRC Fix Level:</string>
         </property>
        </widget>
       </item>
       <item row="6" column="1">
        <widget class="QComboBox" name="crcFixLevel">
         <item>
          <property name="text">
           <string>Automatic (Default)</string>
          </property>
         </item>
         <item>
          <property name="text">
           <string>None (Debug)</string>
          </property>
         </item>
         <item>
          <property name="text">
           <string>Minimum (Debug)</string>
          </property>
         </item>
         <item>
          <property name="text">
           <string>Partial (OpenGL)</string>
          </property>
         </item>
         <item>
          <property name="text">
           <string>Full (Direct3D)</string>
          </property>
         </item>
         <item>
          <property name="text">
           <string>Aggressive</string>
          </property>
         </item>
        </widget>
       </item>
       <item row="7" column="0">
        <widget class="QLabel" name="label_8">
         <property name="text">
          <string>Blending Accuracy:</string>
         </property>
        </widget>
       </item>
       <item row="7" column="1">
        <widget class="QComboBox" name="blending">
         <item>
          <property name="text">
           <string>Minimum</string>
          </property>
         </item>
         <item>
          <property name="text">
           <string>Basic (Recommended)</string>
          </property>
		  </item>
         <item>
          <property name="text">
           <string>Medium</string>
          </property>
         </item>
         <item>
          <property name="text">
           <string>High</string>
          </property>
         </item>
         <item>
          <property name="text">
           <string>Full (Slow)</string>
          </property>
         </item>
         <item>
          <property name="text">
           <string>Maximum (Very Slow)</string>
          </property>
         </item>
        </widget>
       </item>
       <item row="8" column="0">
        <widget class="QLabel" name="label_20">
         <property name="text">
          <string>Texture Preloading:</string>
         </property>
        </widget>
       </item>
       <item row="8" column="1">
        <widget class="QComboBox" name="texturePreloading">
         <item>
          <property name="text">
           <string>None</string>
          </property>
         </item>
         <item>
          <property name="text">
           <string>Partial</string>
          </property>
         </item>
         <item>
          <property name="text">
           <string>Full (Hash Cache)</string>
          </property>
         </item>
        </widget>
       </item>
       <item row="9" column="0" colspan="2">
        <layout class="QGridLayout" name="basicCheckboxGridLayout">
         <item row="0" column="0">
          <widget class="QCheckBox" name="gpuPaletteConversion">
           <property name="text">
            <string>GPU Palette Conversion</string>
           </property>
          </widget>
         </item>
         <item row="0" column="1">
          <widget class="QCheckBox" name="enableHWFixes">
           <property name="text">
            <string>Manual Hardware Renderer Fixes</string>
           </property>
          </widget>
         </item>
         <item row="1" column="0">
          <widget class="QCheckBox" name="spinGPUDuringReadbacks">
           <property name="text">
            <string>Spin GPU During Readbacks</string>
           </property>
          </widget>
         </item>
         <item row="1" column="1">
          <widget class="QCheckBox" name="spinCPUDuringReadbacks">
           <property name="text">
            <string>Spin CPU During Readbacks</string>
           </property>
          </widget>
         </item>
        </layout>
       </item>
      </layout>
     </widget>
     <widget class="QWidget" name="softwareRenderingTab">
      <attribute name="title">
       <string>Rendering</string>
      </attribute>
      <layout class="QFormLayout" name="formLayout_9">
       <item row="0" column="0">
        <widget class="QLabel" name="label_37">
         <property name="text">
          <string>Texture Filtering:</string>
         </property>
        </widget>
       </item>
       <item row="0" column="1">
        <widget class="QComboBox" name="swTextureFiltering">
         <property name="enabled">
          <bool>true</bool>
         </property>
         <property name="sizePolicy">
          <sizepolicy hsizetype="Expanding" vsizetype="Fixed">
           <horstretch>0</horstretch>
           <verstretch>0</verstretch>
          </sizepolicy>
         </property>
         <property name="layoutDirection">
          <enum>Qt::LeftToRight</enum>
         </property>
         <item>
          <property name="text">
           <string>Nearest</string>
          </property>
         </item>
         <item>
          <property name="text">
           <string>Bilinear (Forced)</string>
          </property>
         </item>
         <item>
          <property name="text">
           <string>Bilinear (PS2)</string>
          </property>
         </item>
         <item>
          <property name="text">
           <string>Bilinear (Forced excluding sprite)</string>
          </property>
         </item>
        </widget>
       </item>
       <item row="1" column="0">
        <widget class="QLabel" name="label_9">
         <property name="text">
          <string>Extra Rendering Threads:</string>
         </property>
        </widget>
       </item>
       <item row="1" column="1">
        <widget class="QSpinBox" name="extraSWThreads">
         <property name="suffix">
          <string> threads</string>
         </property>
        </widget>
       </item>
       <item row="2" column="0" colspan="2">
        <layout class="QGridLayout" name="gridLayout_2">
         <item row="0" column="1">
          <widget class="QCheckBox" name="swMipmap">
           <property name="text">
            <string>Mipmapping</string>
           </property>
          </widget>
         </item>
         <item row="0" column="0">
          <widget class="QCheckBox" name="swAutoFlush">
           <property name="text">
            <string>Auto Flush</string>
           </property>
          </widget>
         </item>
        </layout>
       </item>
      </layout>
     </widget>
     <widget class="QGroupBox" name="hardwareFixesTab">
      <attribute name="title">
       <string>Hardware Fixes</string>
      </attribute>
      <layout class="QFormLayout" name="hardwareFixesLayout">
       <item row="0" column="0">
        <widget class="QLabel" name="label_10">
         <property name="text">
          <string>Half Screen Fix:</string>
         </property>
        </widget>
       </item>
       <item row="0" column="1">
        <widget class="QComboBox" name="halfScreenFix">
         <item>
          <property name="text">
           <string>Automatic (Default)</string>
          </property>
         </item>
         <item>
          <property name="text">
           <string>Force Disabled</string>
          </property>
         </item>
         <item>
          <property name="text">
           <string>Force Enabled</string>
          </property>
         </item>
        </widget>
       </item>
       <item row="1" column="0">
        <widget class="QLabel" name="label_36">
         <property name="text">
          <string>CPU Sprite Render Size:</string>
         </property>
        </widget>
       </item>
       <item row="1" column="1">
        <widget class="QComboBox" name="cpuSpriteRenderBW">
         <item>
          <property name="text">
           <string>0 (Disabled)</string>
          </property>
         </item>
         <item>
          <property name="text">
           <string>1 (64 Max Width)</string>
          </property>
         </item>
         <item>
          <property name="text">
           <string>2 (128 Max Width)</string>
          </property>
         </item>
         <item>
          <property name="text">
           <string>3 (192 Max Width)</string>
          </property>
         </item>
         <item>
          <property name="text">
           <string>4 (256 Max Width)</string>
          </property>
         </item>
         <item>
          <property name="text">
           <string>5 (320 Max Width)</string>
          </property>
         </item>
         <item>
          <property name="text">
           <string>6 (384 Max Width)</string>
          </property>
         </item>
         <item>
          <property name="text">
           <string>7 (448 Max Width)</string>
          </property>
         </item>
         <item>
          <property name="text">
           <string>8 (512 Max Width)</string>
          </property>
         </item>
         <item>
          <property name="text">
           <string>9 (576 Max Width)</string>
          </property>
         </item>
         <item>
          <property name="text">
           <string>10 (640 Max Width)</string>
          </property>
         </item>
        </widget>
       </item>
       <item row="2" column="0">
        <widget class="QLabel" name="label_16">
         <property name="text">
          <string>Software CLUT Render:</string>
         </property>
        </widget>
       </item>
       <item row="2" column="1">
        <widget class="QComboBox" name="cpuCLUTRender">
         <property name="currentText">
          <string extracomment="0 (Disabled)">0 (Disabled)</string>
         </property>
         <property name="currentIndex">
          <number>0</number>
         </property>
         <item>
          <property name="text">
           <string>0 (Disabled)</string>
          </property>
         </item>
         <item>
          <property name="text">
           <string>1 (Normal)</string>
          </property>
         </item>
         <item>
          <property name="text">
           <string>2 (Aggressive)</string>
          </property>
         </item>
        </widget>
       </item>
       <item row="3" column="0">
        <widget class="QLabel" name="label_47">
         <property name="text">
          <string>GPU Target CLUT:</string>
         </property>
        </widget>
       </item>
       <item row="3" column="1">
        <widget class="QComboBox" name="gpuTargetCLUTMode">
         <item>
          <property name="text">
           <string>Disabled (Default)</string>
          </property>
         </item>
         <item>
          <property name="text">
           <string>Enabled (Exact Match)</string>
          </property>
         </item>
         <item>
          <property name="text">
           <string>Enabled (Check Inside Target)</string>
          </property>
         </item>
        </widget>
       </item>
       <item row="4" column="0">
        <widget class="QLabel" name="label_12">
         <property name="text">
          <string>Skipdraw Range:</string>
         </property>
        </widget>
       </item>
       <item row="4" column="1">
        <layout class="QHBoxLayout" name="horizontalLayout">
         <item>
          <widget class="QSpinBox" name="skipDrawStart">
           <property name="maximum">
            <number>10000</number>
           </property>
          </widget>
         </item>
         <item>
          <widget class="QSpinBox" name="skipDrawEnd">
           <property name="maximum">
            <number>10000</number>
           </property>
          </widget>
         </item>
        </layout>
       </item>
       <item row="5" column="0" colspan="2">
        <layout class="QGridLayout" name="gridLayout">
         <item row="1" column="1">
          <widget class="QCheckBox" name="preloadFrameData">
           <property name="text">
            <string>Preload Frame Data</string>
           </property>
          </widget>
         </item>
         <item row="2" column="1">
          <widget class="QCheckBox" name="textureInsideRt">
           <property name="text">
            <string>Texture Inside RT</string>
           </property>
          </widget>
         </item>
         <item row="1" column="0">
          <widget class="QCheckBox" name="disableDepthEmulation">
           <property name="text">
            <string>Disable Depth Emulation</string>
           </property>
          </widget>
         </item>
         <item row="3" column="0">
          <widget class="QCheckBox" name="disablePartialInvalidation">
           <property name="text">
            <string>Disable Partial Source Invalidation</string>
           </property>
          </widget>
         </item>
         <item row="2" column="0">
          <widget class="QCheckBox" name="disableSafeFeatures">
           <property name="text">
            <string>Disable Safe Features</string>
           </property>
          </widget>
         </item>
         <item row="3" column="1">
          <widget class="QCheckBox" name="targetPartialInvalidation">
           <property name="text">
            <string>Target Partial Invalidation</string>
           </property>
          </widget>
         </item>
         <item row="0" column="1">
          <widget class="QCheckBox" name="frameBufferConversion">
           <property name="text">
            <string>Frame Buffer Conversion</string>
           </property>
          </widget>
         </item>
         <item row="0" column="0">
          <widget class="QCheckBox" name="hwAutoFlush">
           <property name="text">
<<<<<<< HEAD
            <string extracomment=":I18N COMMENT: RT: NEEDS TO BE DESCRIBED. TO BE WRITTEN.">Texture Inside RT</string>
           </property>
          </widget>
         </item>
        </layout>
       </item>
       <item row="2" column="1">
        <widget class="QComboBox" name="cpuCLUTRender">
         <property name="currentText">
          <string extracomment="0 (Disabled)">0 (Disabled)</string>
         </property>
         <property name="currentIndex">
          <number>0</number>
         </property>
         <item>
          <property name="text">
           <string>0 (Disabled)</string>
          </property>
         </item>
         <item>
          <property name="text">
           <string>1 (Normal)</string>
          </property>
         </item>
         <item>
          <property name="text">
           <string>2 (Aggressive)</string>
          </property>
         </item>
        </widget>
       </item>
       <item row="2" column="0">
        <widget class="QLabel" name="label_16">
         <property name="text">
          <string>Software CLUT Render:</string>
         </property>
        </widget>
       </item>
       <item row="3" column="0">
        <widget class="QLabel" name="label_47">
         <property name="text">
          <string extracomment=":I18N COMMENT: &quot;Target CLUT&quot; NEEDS DESCRIPTION. TO BE WRITTEN.">GPU Target CLUT:</string>
         </property>
        </widget>
       </item>
       <item row="3" column="1">
        <widget class="QComboBox" name="gpuTargetCLUTMode">
         <item>
          <property name="text">
           <string>Disabled (Default)</string>
          </property>
         </item>
         <item>
          <property name="text">
           <string>Enabled (Exact Match)</string>
          </property>
         </item>
         <item>
          <property name="text">
           <string>Enabled (Check Inside Target)</string>
          </property>
=======
            <string>Auto Flush</string>
           </property>
          </widget>
         </item>
         <item row="4" column="0">
          <widget class="QCheckBox" name="readTCOnClose">
           <property name="text">
            <string>Read Targets When Closing</string>
           </property>
          </widget>
>>>>>>> 4af25d20
         </item>
        </layout>
       </item>
      </layout>
     </widget>
     <widget class="QGroupBox" name="upscalingFixesTab">
      <attribute name="title">
       <string>Upscaling Fixes</string>
      </attribute>
      <layout class="QFormLayout" name="upscalingFixesLayout">
       <item row="0" column="0">
        <widget class="QLabel" name="label_14">
         <property name="text">
          <string>Half Pixel Offset:</string>
         </property>
        </widget>
       </item>
       <item row="0" column="1">
        <widget class="QComboBox" name="halfPixelOffset">
         <item>
          <property name="text">
           <string>Off (Default)</string>
          </property>
         </item>
         <item>
          <property name="text">
           <string>Normal (Vertex)</string>
          </property>
         </item>
         <item>
          <property name="text">
           <string>Special (Texture)</string>
          </property>
         </item>
         <item>
          <property name="text">
           <string>Special (Texture - Aggressive)</string>
          </property>
         </item>
        </widget>
       </item>
       <item row="1" column="0">
        <widget class="QLabel" name="label_15">
         <property name="text">
          <string>Round Sprite:</string>
         </property>
        </widget>
       </item>
       <item row="1" column="1">
        <widget class="QComboBox" name="roundSprite">
         <item>
          <property name="text">
           <string>Off (Default)</string>
          </property>
         </item>
         <item>
          <property name="text">
           <string>Half</string>
          </property>
         </item>
         <item>
          <property name="text">
           <string>Full</string>
          </property>
         </item>
        </widget>
       </item>
       <item row="2" column="0">
        <widget class="QLabel" name="textureOffsetLabel">
         <property name="text">
          <string>Texture Offsets:</string>
         </property>
        </widget>
       </item>
       <item row="2" column="1">
        <layout class="QHBoxLayout" name="textureOffsetLayout" stretch="0,1,0,1">
         <item>
          <widget class="QLabel" name="textureOffsetXLabel">
           <property name="text">
            <string>X:</string>
           </property>
          </widget>
         </item>
         <item>
          <widget class="QSpinBox" name="textureOffsetX">
           <property name="maximum">
            <number>1000</number>
           </property>
          </widget>
         </item>
         <item>
          <widget class="QLabel" name="textureOffsetYLabel">
           <property name="text">
            <string>Y:</string>
           </property>
          </widget>
         </item>
         <item>
          <widget class="QSpinBox" name="textureOffsetY">
           <property name="maximum">
            <number>1000</number>
           </property>
          </widget>
         </item>
        </layout>
       </item>
       <item row="3" column="0" colspan="2">
        <layout class="QGridLayout" name="gridLayout_3">
         <item row="0" column="1">
          <widget class="QCheckBox" name="mergeSprite">
           <property name="text">
            <string>Merge Sprite</string>
           </property>
          </widget>
         </item>
         <item row="0" column="0">
          <widget class="QCheckBox" name="alignSprite">
           <property name="text">
            <string>Align Sprite</string>
           </property>
          </widget>
         </item>
         <item row="1" column="0">
          <widget class="QCheckBox" name="wildHack">
           <property name="text">
            <string extracomment=":I18N COMMENT: Wild Arms: name of a game series. Leave as-is or use an official translation.">Wild Arms Hack</string>
           </property>
          </widget>
         </item>
        </layout>
       </item>
      </layout>
     </widget>
     <widget class="QWidget" name="tab">
      <attribute name="title">
       <string>Texture Replacement</string>
      </attribute>
      <layout class="QVBoxLayout" name="verticalLayout_4">
       <item>
        <widget class="QGroupBox" name="groupBox_6">
         <property name="title">
          <string>Search Directory</string>
         </property>
         <layout class="QGridLayout" name="gridLayout_4">
          <item row="1" column="0">
           <widget class="QLineEdit" name="texturesDirectory"/>
          </item>
          <item row="1" column="1">
           <widget class="QPushButton" name="texturesBrowse">
            <property name="text">
             <string>Browse...</string>
            </property>
           </widget>
          </item>
          <item row="1" column="2">
           <widget class="QPushButton" name="texturesOpen">
            <property name="text">
             <string>Open...</string>
            </property>
           </widget>
          </item>
          <item row="1" column="3">
           <widget class="QPushButton" name="texturesReset">
            <property name="text">
             <string>Reset</string>
            </property>
           </widget>
          </item>
          <item row="0" column="0" colspan="4">
           <widget class="QLabel" name="label_38">
            <property name="text">
             <string>PCSX2 will dump and load texture replacements from this directory.</string>
            </property>
           </widget>
          </item>
         </layout>
        </widget>
       </item>
       <item>
        <widget class="QGroupBox" name="groupBox">
         <property name="title">
          <string>Options</string>
         </property>
         <layout class="QGridLayout" name="gridLayout_8">
          <item row="0" column="0">
           <widget class="QCheckBox" name="dumpReplaceableTextures">
            <property name="text">
             <string>Dump Textures</string>
            </property>
           </widget>
          </item>
          <item row="0" column="1">
           <widget class="QCheckBox" name="dumpReplaceableMipmaps">
            <property name="text">
             <string>Dump Mipmaps</string>
            </property>
           </widget>
          </item>
          <item row="1" column="0">
           <widget class="QCheckBox" name="dumpTexturesWithFMVActive">
            <property name="text">
             <string>Dump FMV Textures</string>
            </property>
           </widget>
          </item>
          <item row="1" column="1">
           <widget class="QCheckBox" name="loadTextureReplacementsAsync">
            <property name="text">
             <string>Async Texture Loading</string>
            </property>
           </widget>
          </item>
          <item row="2" column="0">
           <widget class="QCheckBox" name="loadTextureReplacements">
            <property name="text">
             <string>Load Textures</string>
            </property>
           </widget>
          </item>
          <item row="2" column="1">
           <widget class="QCheckBox" name="precacheTextureReplacements">
            <property name="text">
             <string>Precache Textures</string>
            </property>
           </widget>
          </item>
         </layout>
        </widget>
       </item>
       <item>
        <spacer name="verticalSpacer_4">
         <property name="orientation">
          <enum>Qt::Vertical</enum>
         </property>
         <property name="sizeHint" stdset="0">
          <size>
           <width>20</width>
           <height>40</height>
          </size>
         </property>
        </spacer>
       </item>
      </layout>
     </widget>
     <widget class="QWidget" name="postProcessingTab">
      <attribute name="title">
       <string>Post-Processing</string>
      </attribute>
      <layout class="QVBoxLayout" name="verticalLayout_5">
       <item>
        <widget class="QGroupBox" name="groupBox_5">
         <property name="title">
          <string>Sharpening/Anti-Aliasing</string>
         </property>
         <layout class="QFormLayout" name="formLayout_2">
          <item row="0" column="0">
           <widget class="QLabel" name="label_17">
            <property name="text">
             <string extracomment=":I18N COMMENT: You might find an official translation for this on AMD's website (Spanish version linked): https://www.amd.com/es/technologies/radeon-software-fidelityfx">Contrast Adaptive Sharpening:</string>
            </property>
           </widget>
          </item>
          <item row="0" column="1">
           <layout class="QHBoxLayout" name="horizontalLayout_6">
            <item>
             <widget class="QComboBox" name="casMode">
              <item>
               <property name="text">
                <string>None (Default)</string>
               </property>
              </item>
              <item>
               <property name="text">
                <string>Sharpen Only (Internal Resolution)</string>
               </property>
              </item>
              <item>
               <property name="text">
                <string>Sharpen and Resize (Display Resolution)</string>
               </property>
              </item>
             </widget>
            </item>
            <item>
             <layout class="QHBoxLayout" name="horizontalLayout_7">
              <item>
               <widget class="QLabel" name="label_43">
                <property name="text">
                 <string>Sharpness:</string>
                </property>
               </widget>
              </item>
              <item>
               <widget class="QSpinBox" name="casSharpness">
                <property name="suffix">
                 <string extracomment=":I18N COMMENT: Percentage sign that will appear next to a number. Add a space or whatever is needed before depending on your language.">%</string>
                </property>
                <property name="maximum">
                 <number>100</number>
                </property>
                <property name="value">
                 <number>50</number>
                </property>
               </widget>
              </item>
             </layout>
            </item>
           </layout>
          </item>
          <item row="1" column="0" colspan="2">
           <widget class="QCheckBox" name="fxaa">
            <property name="text">
             <string>FXAA</string>
            </property>
           </widget>
          </item>
         </layout>
        </widget>
       </item>
       <item>
        <widget class="QGroupBox" name="groupBox_7">
         <property name="title">
          <string>Filters</string>
         </property>
         <layout class="QFormLayout" name="formLayout_5">
          <item row="0" column="0">
           <widget class="QLabel" name="label_35">
            <property name="text">
             <string>TV Shader:</string>
            </property>
           </widget>
          </item>
          <item row="0" column="1">
           <widget class="QComboBox" name="tvShader">
            <item>
             <property name="text">
              <string>None (Default)</string>
             </property>
            </item>
            <item>
             <property name="text">
              <string>Scanline Filter</string>
             </property>
            </item>
            <item>
             <property name="text">
              <string>Diagonal Filter</string>
             </property>
            </item>
            <item>
             <property name="text">
              <string>Triangular Filter</string>
             </property>
            </item>
            <item>
             <property name="text">
              <string>Wave Filter</string>
             </property>
            </item>
            <item>
             <property name="text">
              <string extracomment=":I18N COMMENT: Lottes = Timothy Lottes, the creator of the shader filter. Leave as-is. CRT= Cathode Ray Tube, an old type of television technology.">Lottes CRT</string>
             </property>
            </item>
           </widget>
          </item>
          <item row="1" column="0">
           <widget class="QCheckBox" name="shadeBoost">
            <property name="text">
             <string>Shade Boost</string>
            </property>
           </widget>
          </item>
          <item row="1" column="1">
           <layout class="QHBoxLayout" name="horizontalLayout_4">
            <item>
             <spacer name="horizontalSpacer">
              <property name="orientation">
               <enum>Qt::Horizontal</enum>
              </property>
              <property name="sizeHint" stdset="0">
               <size>
                <width>40</width>
                <height>20</height>
               </size>
              </property>
             </spacer>
            </item>
            <item>
             <widget class="QLabel" name="label_31">
              <property name="text">
               <string>Brightness:</string>
              </property>
             </widget>
            </item>
            <item>
             <widget class="QSpinBox" name="shadeBoostBrightness">
              <property name="minimum">
               <number>1</number>
              </property>
              <property name="maximum">
               <number>100</number>
              </property>
             </widget>
            </item>
            <item>
             <widget class="QLabel" name="label_32">
              <property name="text">
               <string>Contrast:</string>
              </property>
             </widget>
            </item>
            <item>
             <widget class="QSpinBox" name="shadeBoostContrast">
              <property name="minimum">
               <number>1</number>
              </property>
              <property name="maximum">
               <number>100</number>
              </property>
             </widget>
            </item>
            <item>
             <widget class="QLabel" name="label_33">
              <property name="text">
               <string>Saturation</string>
              </property>
             </widget>
            </item>
            <item>
             <widget class="QSpinBox" name="shadeBoostSaturation">
              <property name="minimum">
               <number>1</number>
              </property>
              <property name="maximum">
               <number>100</number>
              </property>
             </widget>
            </item>
           </layout>
          </item>
         </layout>
        </widget>
       </item>
       <item>
        <spacer name="verticalSpacer_5">
         <property name="orientation">
          <enum>Qt::Vertical</enum>
         </property>
         <property name="sizeHint" stdset="0">
          <size>
           <width>20</width>
           <height>111</height>
          </size>
         </property>
        </spacer>
       </item>
      </layout>
     </widget>
     <widget class="QGroupBox" name="osdTab">
      <attribute name="title">
       <string>OSD</string>
      </attribute>
      <layout class="QVBoxLayout" name="verticalLayout_3">
       <item>
        <widget class="QGroupBox" name="groupBox_4">
         <property name="title">
          <string>On-Screen Display</string>
         </property>
         <layout class="QFormLayout" name="formLayout_8">
          <item row="0" column="0">
           <widget class="QLabel" name="label_29">
            <property name="text">
             <string>OSD Scale:</string>
            </property>
           </widget>
          </item>
          <item row="0" column="1">
           <widget class="QSpinBox" name="osdScale">
            <property name="suffix">
             <string>%</string>
            </property>
            <property name="minimum">
             <number>50</number>
            </property>
            <property name="maximum">
             <number>500</number>
            </property>
           </widget>
          </item>
          <item row="1" column="0" colspan="2">
           <layout class="QGridLayout" name="gridLayout_6">
            <item row="3" column="1">
             <widget class="QCheckBox" name="osdShowIndicators">
              <property name="text">
               <string>Show Indicators</string>
              </property>
             </widget>
            </item>
            <item row="1" column="1">
             <widget class="QCheckBox" name="osdShowResolution">
              <property name="text">
               <string>Show Resolution</string>
              </property>
             </widget>
            </item>
            <item row="4" column="1">
             <widget class="QCheckBox" name="osdShowInputs">
              <property name="text">
               <string>Show Inputs</string>
              </property>
             </widget>
            </item>
            <item row="2" column="1">
             <widget class="QCheckBox" name="osdShowGPU">
              <property name="text">
               <string>Show GPU Usage</string>
              </property>
             </widget>
            </item>
            <item row="4" column="0">
             <widget class="QCheckBox" name="osdShowSettings">
              <property name="text">
               <string>Show Settings</string>
              </property>
             </widget>
            </item>
            <item row="1" column="0">
             <widget class="QCheckBox" name="osdShowFPS">
              <property name="text">
               <string>Show FPS</string>
              </property>
             </widget>
            </item>
            <item row="0" column="0">
             <widget class="QCheckBox" name="osdShowMessages">
              <property name="text">
               <string>Show Notifications</string>
              </property>
             </widget>
            </item>
            <item row="3" column="0">
             <widget class="QCheckBox" name="osdShowGSStats">
              <property name="text">
               <string>Show Statistics</string>
              </property>
             </widget>
            </item>
            <item row="2" column="0">
             <widget class="QCheckBox" name="osdShowCPU">
              <property name="text">
               <string>Show CPU Usage</string>
              </property>
             </widget>
            </item>
            <item row="0" column="1">
             <widget class="QCheckBox" name="osdShowSpeed">
              <property name="text">
               <string>Show Speed</string>
              </property>
             </widget>
            </item>
            <item row="5" column="1">
             <widget class="QCheckBox" name="warnAboutUnsafeSettings">
              <property name="text">
               <string>Warn About Unsafe Settings</string>
              </property>
             </widget>
            </item>
            <item row="5" column="0">
             <widget class="QCheckBox" name="osdShowFrameTimes">
              <property name="text">
               <string>Show Frame Times</string>
              </property>
             </widget>
            </item>
           </layout>
          </item>
         </layout>
        </widget>
       </item>
       <item>
        <spacer name="verticalSpacer_3">
         <property name="orientation">
          <enum>Qt::Vertical</enum>
         </property>
         <property name="sizeHint" stdset="0">
          <size>
           <width>20</width>
           <height>40</height>
          </size>
         </property>
        </spacer>
       </item>
      </layout>
     </widget>
     <widget class="QGroupBox" name="recordingTab">
      <attribute name="title">
       <string>Recording</string>
      </attribute>
      <layout class="QVBoxLayout" name="verticalLayout_6">
       <item>
        <widget class="QGroupBox" name="videoDumpDirectory">
         <property name="title">
          <string>Video Dumping Directory</string>
         </property>
         <layout class="QVBoxLayout" name="verticalLayout_7">
          <item>
           <layout class="QHBoxLayout" name="horizontalLayout_8">
            <item>
             <widget class="QLineEdit" name="videoDumpingDirectory"/>
            </item>
            <item>
             <widget class="QPushButton" name="videoDumpingDirectoryBrowse">
              <property name="text">
               <string>Browse...</string>
              </property>
             </widget>
            </item>
            <item>
             <widget class="QPushButton" name="videoDumpingDirectoryOpen">
              <property name="text">
               <string>Open...</string>
              </property>
             </widget>
            </item>
            <item>
             <widget class="QPushButton" name="videoDumpingDirectoryReset">
              <property name="text">
               <string>Reset</string>
              </property>
             </widget>
            </item>
           </layout>
          </item>
         </layout>
        </widget>
       </item>
       <item>
        <widget class="QGroupBox" name="groupBox_2">
         <property name="title">
          <string>Capture Setup</string>
         </property>
         <layout class="QFormLayout" name="formLayout_3">
          <item row="0" column="0">
           <widget class="QLabel" name="captureContainerLabel">
            <property name="text">
             <string>Container:</string>
            </property>
           </widget>
          </item>
          <item row="0" column="1">
           <widget class="QComboBox" name="captureContainer"/>
          </item>
          <item row="1" column="0" colspan="2">
           <layout class="QGridLayout" name="gridLayout_10" columnstretch="1,1">
            <property name="horizontalSpacing">
             <number>20</number>
            </property>
            <property name="verticalSpacing">
             <number>10</number>
            </property>
            <item row="1" column="1">
             <widget class="QWidget" name="audioCaptureOptions" native="true">
              <layout class="QFormLayout" name="formLayout_10">
               <property name="leftMargin">
                <number>0</number>
               </property>
               <property name="topMargin">
                <number>0</number>
               </property>
               <property name="rightMargin">
                <number>0</number>
               </property>
               <property name="bottomMargin">
                <number>0</number>
               </property>
               <item row="0" column="0">
                <widget class="QLabel" name="audioCaptureCodecLabel">
                 <property name="text">
                  <string>Codec:</string>
                 </property>
                </widget>
               </item>
               <item row="0" column="1">
                <widget class="QComboBox" name="audioCaptureCodec"/>
               </item>
               <item row="1" column="0">
                <widget class="QLabel" name="audioCaptureBitrateLabel">
                 <property name="text">
                  <string>Bitrate:</string>
                 </property>
                </widget>
               </item>
               <item row="1" column="1">
                <widget class="QSpinBox" name="audioCaptureBitrate">
                 <property name="suffix">
                  <string> kbps</string>
                 </property>
                 <property name="minimum">
                  <number>16</number>
                 </property>
                 <property name="maximum">
                  <number>2048</number>
                 </property>
                 <property name="singleStep">
                  <number>1</number>
                 </property>
                </widget>
               </item>
               <item row="2" column="0" colspan="2">
                <widget class="QCheckBox" name="enableAudioCaptureArguments">
                 <property name="text">
                  <string>Extra Arguments</string>
                 </property>
                </widget>
               </item>
               <item row="3" column="0" colspan="2">
                <widget class="QLineEdit" name="audioCaptureArguments"/>
               </item>
              </layout>
             </widget>
            </item>
            <item row="0" column="1">
             <widget class="QCheckBox" name="enableAudioCapture">
              <property name="text">
               <string>Capture Audio</string>
              </property>
             </widget>
            </item>
            <item row="1" column="0">
             <widget class="QWidget" name="videoCaptureOptions" native="true">
              <layout class="QFormLayout" name="formLayout_6">
               <property name="leftMargin">
                <number>0</number>
               </property>
               <property name="topMargin">
                <number>0</number>
               </property>
               <property name="rightMargin">
                <number>0</number>
               </property>
               <property name="bottomMargin">
                <number>0</number>
               </property>
               <item row="0" column="0">
                <widget class="QLabel" name="videoCaptureCodecLabel">
                 <property name="text">
                  <string>Codec:</string>
                 </property>
                </widget>
               </item>
               <item row="0" column="1">
                <widget class="QComboBox" name="videoCaptureCodec"/>
               </item>
               <item row="1" column="0">
                <widget class="QLabel" name="videoCaptureBitrateLabel">
                 <property name="text">
                  <string>Bitrate:</string>
                 </property>
                </widget>
               </item>
               <item row="1" column="1">
                <widget class="QSpinBox" name="videoCaptureBitrate">
                 <property name="suffix">
                  <string extracomment=":I18N COMMENT: Unit that will appear next to a number. Alter the space or whatever is needed before the text depending on your language."> kbps</string>
                 </property>
                 <property name="minimum">
                  <number>100</number>
                 </property>
                 <property name="maximum">
                  <number>100000</number>
                 </property>
                 <property name="singleStep">
                  <number>100</number>
                 </property>
                </widget>
               </item>
               <item row="2" column="0">
                <widget class="QLabel" name="videoCaptureResolutionLabel">
                 <property name="text">
                  <string>Resolution:</string>
                 </property>
                </widget>
               </item>
               <item row="2" column="1">
                <layout class="QHBoxLayout" name="horizontalLayout_10" stretch="1,0,1,0">
                 <item>
                  <widget class="QSpinBox" name="videoCaptureWidth">
                   <property name="minimum">
                    <number>320</number>
                   </property>
                   <property name="maximum">
                    <number>32768</number>
                   </property>
                   <property name="singleStep">
                    <number>16</number>
                   </property>
                   <property name="value">
                    <number>640</number>
                   </property>
                  </widget>
                 </item>
                 <item>
                  <widget class="QLabel" name="label_46">
                   <property name="text">
                    <string>x</string>
                   </property>
                  </widget>
                 </item>
                 <item>
                  <widget class="QSpinBox" name="videoCaptureHeight">
                   <property name="minimum">
                    <number>240</number>
                   </property>
                   <property name="maximum">
                    <number>32768</number>
                   </property>
                   <property name="singleStep">
                    <number>16</number>
                   </property>
                   <property name="value">
                    <number>240</number>
                   </property>
                  </widget>
                 </item>
                 <item>
                  <widget class="QCheckBox" name="videoCaptureResolutionAuto">
                   <property name="text">
                    <string>Auto</string>
                   </property>
                  </widget>
                 </item>
                </layout>
               </item>
               <item row="3" column="0" colspan="2">
                <widget class="QCheckBox" name="enableVideoCaptureArguments">
                 <property name="text">
                  <string>Extra Arguments</string>
                 </property>
                </widget>
               </item>
               <item row="4" column="0" colspan="2">
                <widget class="QLineEdit" name="videoCaptureArguments"/>
               </item>
              </layout>
             </widget>
            </item>
            <item row="0" column="0">
             <widget class="QCheckBox" name="enableVideoCapture">
              <property name="text">
               <string>Capture Video</string>
              </property>
             </widget>
            </item>
           </layout>
          </item>
         </layout>
        </widget>
       </item>
       <item>
        <spacer name="verticalSpacer_6">
         <property name="orientation">
          <enum>Qt::Vertical</enum>
         </property>
         <property name="sizeHint" stdset="0">
          <size>
           <width>20</width>
           <height>40</height>
          </size>
         </property>
        </spacer>
       </item>
      </layout>
     </widget>
     <widget class="QGroupBox" name="advancedTab">
      <attribute name="title">
       <string extracomment=":I18N COMMENT: Advanced here refers to the advanced graphics options.">Advanced</string>
      </attribute>
      <layout class="QVBoxLayout" name="verticalLayout_2">
       <item>
        <widget class="QGroupBox" name="advancedOptions">
         <property name="title">
          <string>Advanced Options</string>
         </property>
         <layout class="QFormLayout" name="advancedOptionsFormLayout">
          <item row="0" column="0">
           <widget class="QLabel" name="label_42">
            <property name="text">
             <string>Hardware Download Mode:</string>
            </property>
           </widget>
          </item>
          <item row="0" column="1">
           <widget class="QComboBox" name="gsDownloadMode">
            <item>
             <property name="text">
              <string>Accurate (Recommended)</string>
             </property>
            </item>
            <item>
             <property name="text">
              <string>Disable Readbacks (Synchronize GS Thread)</string>
             </property>
            </item>
            <item>
             <property name="text">
              <string>Unsynchronized (Non-Deterministic)</string>
             </property>
            </item>
            <item>
             <property name="text">
              <string>Disabled (Ignore Transfers)</string>
             </property>
            </item>
           </widget>
          </item>
          <item row="1" column="0">
           <widget class="QLabel" name="label_34">
            <property name="text">
             <string>GS Dump Compression:</string>
            </property>
           </widget>
          </item>
          <item row="1" column="1">
           <widget class="QComboBox" name="gsDumpCompression">
            <item>
             <property name="text">
              <string>Uncompressed</string>
             </property>
            </item>
            <item>
             <property name="text">
              <string>LZMA (xz)</string>
             </property>
            </item>
            <item>
             <property name="text">
              <string>Zstandard (zst)</string>
             </property>
            </item>
           </widget>
          </item>
          <item row="3" column="0" colspan="2">
           <layout class="QGridLayout" name="gridLayout_9">
            <item row="0" column="1">
             <widget class="QCheckBox" name="skipPresentingDuplicateFrames">
              <property name="text">
               <string>Skip Presenting Duplicate Frames</string>
              </property>
             </widget>
            </item>
            <item row="0" column="0">
             <widget class="QCheckBox" name="useBlitSwapChain">
              <property name="text">
               <string extracomment=":I18N COMMENT: Blit = a data operation. You might want to write it as-is, but fully uppercased. More information: https://en.wikipedia.org/wiki/Bit_blit \nSwap chain: see Microsoft's Terminology Portal.">Use Blit Swap Chain</string>
              </property>
             </widget>
            </item>
            <item row="1" column="0">
             <widget class="QCheckBox" name="threadedPresentation">
              <property name="text">
               <string>Disable Threaded Presentation</string>
              </property>
             </widget>
            </item>
           </layout>
          </item>
         </layout>
        </widget>
       </item>
       <item>
        <widget class="QGroupBox" name="debuggingOptions">
         <property name="title">
          <string>Debugging Options</string>
         </property>
         <layout class="QFormLayout" name="debuggingOptionsFormLayout">
          <item row="0" column="0">
           <widget class="QLabel" name="label_19">
            <property name="text">
             <string>Override Texture Barriers:</string>
            </property>
           </widget>
          </item>
          <item row="0" column="1">
           <widget class="QComboBox" name="overrideTextureBarriers">
            <item>
             <property name="text">
              <string>Automatic (Default)</string>
             </property>
            </item>
            <item>
             <property name="text">
              <string>Force Disabled</string>
             </property>
            </item>
            <item>
             <property name="text">
              <string>Force Enabled</string>
             </property>
            </item>
           </widget>
          </item>
          <item row="1" column="0">
           <widget class="QLabel" name="label_30">
            <property name="text">
             <string>Override Geometry Shader:</string>
            </property>
           </widget>
          </item>
          <item row="1" column="1">
           <widget class="QComboBox" name="overrideGeometryShader">
            <item>
             <property name="text">
              <string>Automatic (Default)</string>
             </property>
            </item>
            <item>
             <property name="text">
              <string>Force Disabled</string>
             </property>
            </item>
            <item>
             <property name="text">
              <string>Force Enabled</string>
             </property>
            </item>
           </widget>
          </item>
          <item row="3" column="0" colspan="2">
           <layout class="QGridLayout" name="gridLayout_7">
            <item row="1" column="0">
             <widget class="QCheckBox" name="useDebugDevice">
              <property name="text">
               <string>Use Debug Device</string>
              </property>
             </widget>
            </item>
            <item row="0" column="0">
             <widget class="QCheckBox" name="disableDualSource">
              <property name="text">
               <string>Disable Dual Source Blending</string>
              </property>
             </widget>
            </item>
            <item row="0" column="1">
             <widget class="QCheckBox" name="disableFramebufferFetch">
              <property name="text">
               <string>Disable Framebuffer Fetch</string>
              </property>
             </widget>
            </item>
           </layout>
          </item>
         </layout>
        </widget>
       </item>
       <item>
        <spacer name="verticalSpacer_2">
         <property name="orientation">
          <enum>Qt::Vertical</enum>
         </property>
         <property name="sizeHint" stdset="0">
          <size>
           <width>20</width>
           <height>40</height>
          </size>
         </property>
        </spacer>
       </item>
      </layout>
     </widget>
    </widget>
   </item>
   <item>
    <spacer name="verticalSpacer">
     <property name="orientation">
      <enum>Qt::Vertical</enum>
     </property>
     <property name="sizeHint" stdset="0">
      <size>
       <width>40</width>
       <height>60</height>
      </size>
     </property>
    </spacer>
   </item>
  </layout>
 </widget>
 <resources/>
 <connections/>
</ui><|MERGE_RESOLUTION|>--- conflicted
+++ resolved
@@ -1057,69 +1057,6 @@
          <item row="0" column="0">
           <widget class="QCheckBox" name="hwAutoFlush">
            <property name="text">
-<<<<<<< HEAD
-            <string extracomment=":I18N COMMENT: RT: NEEDS TO BE DESCRIBED. TO BE WRITTEN.">Texture Inside RT</string>
-           </property>
-          </widget>
-         </item>
-        </layout>
-       </item>
-       <item row="2" column="1">
-        <widget class="QComboBox" name="cpuCLUTRender">
-         <property name="currentText">
-          <string extracomment="0 (Disabled)">0 (Disabled)</string>
-         </property>
-         <property name="currentIndex">
-          <number>0</number>
-         </property>
-         <item>
-          <property name="text">
-           <string>0 (Disabled)</string>
-          </property>
-         </item>
-         <item>
-          <property name="text">
-           <string>1 (Normal)</string>
-          </property>
-         </item>
-         <item>
-          <property name="text">
-           <string>2 (Aggressive)</string>
-          </property>
-         </item>
-        </widget>
-       </item>
-       <item row="2" column="0">
-        <widget class="QLabel" name="label_16">
-         <property name="text">
-          <string>Software CLUT Render:</string>
-         </property>
-        </widget>
-       </item>
-       <item row="3" column="0">
-        <widget class="QLabel" name="label_47">
-         <property name="text">
-          <string extracomment=":I18N COMMENT: &quot;Target CLUT&quot; NEEDS DESCRIPTION. TO BE WRITTEN.">GPU Target CLUT:</string>
-         </property>
-        </widget>
-       </item>
-       <item row="3" column="1">
-        <widget class="QComboBox" name="gpuTargetCLUTMode">
-         <item>
-          <property name="text">
-           <string>Disabled (Default)</string>
-          </property>
-         </item>
-         <item>
-          <property name="text">
-           <string>Enabled (Exact Match)</string>
-          </property>
-         </item>
-         <item>
-          <property name="text">
-           <string>Enabled (Check Inside Target)</string>
-          </property>
-=======
             <string>Auto Flush</string>
            </property>
           </widget>
@@ -1130,7 +1067,6 @@
             <string>Read Targets When Closing</string>
            </property>
           </widget>
->>>>>>> 4af25d20
          </item>
         </layout>
        </item>
