<?xml version="1.0" encoding="UTF-8"?>
<ui version="4.0">
 <class>ControllerGlobalSettingsWidget</class>
 <widget class="QWidget" name="ControllerGlobalSettingsWidget">
  <property name="geometry">
   <rect>
    <x>0</x>
    <y>0</y>
    <width>972</width>
    <height>847</height>
   </rect>
  </property>
  <property name="sizePolicy">
   <sizepolicy hsizetype="Preferred" vsizetype="Expanding">
    <horstretch>0</horstretch>
    <verstretch>0</verstretch>
   </sizepolicy>
  </property>
  <property name="windowTitle">
   <string>Form</string>
  </property>
  <layout class="QGridLayout" name="mainLayout" columnstretch="1">
   <property name="leftMargin">
    <number>0</number>
   </property>
   <property name="topMargin">
    <number>0</number>
   </property>
   <property name="rightMargin">
    <number>0</number>
   </property>
   <property name="bottomMargin">
    <number>0</number>
   </property>
<<<<<<< HEAD
   <item row="0" column="0" rowspan="2">
=======
   <item row="0" column="0">
    <widget class="QGroupBox" name="sdlGroup">
     <property name="title">
      <string>SDL Input Source</string>
     </property>
     <layout class="QGridLayout" name="gridLayout_2">
      <item row="0" column="0" colspan="2">
       <widget class="QLabel" name="label_2">
        <property name="text">
         <string>The SDL input source supports most controllers, and provides advanced functionality for DualShock 4 / DualSense pads in Bluetooth mode (Vibration / LED Control).</string>
        </property>
        <property name="wordWrap">
         <bool>true</bool>
        </property>
       </widget>
      </item>
      <item row="1" column="0">
       <widget class="QCheckBox" name="enableSDLSource">
        <property name="text">
         <string>Enable SDL Input Source</string>
        </property>
       </widget>
      </item>
      <item row="1" column="1">
       <layout class="QHBoxLayout" name="horizontalLayout_4">
        <item>
         <widget class="QCheckBox" name="enableSDLEnhancedMode">
          <property name="text">
           <string>DualShock 4 / DualSense Enhanced Mode</string>
          </property>
         </widget>
        </item>
        <item>
         <widget class="QToolButton" name="ledSettings">
          <property name="toolTip">
           <string>Controller LED Settings</string>
          </property>
          <property name="icon">
           <iconset theme="lightbulb-line">
            <normaloff>.</normaloff>.
           </iconset>
          </property>
         </widget>
        </item>
       </layout>
      </item>
     </layout>
    </widget>
   </item>
   <item row="1" column="0">
    <widget class="QGroupBox" name="xinputGroup">
     <property name="title">
      <string>XInput Source</string>
     </property>
     <layout class="QGridLayout" name="gridLayout_3">
      <item row="0" column="0">
       <widget class="QLabel" name="label_3">
        <property name="text">
         <string>The XInput source provides support for XBox 360 / XBox One / XBox Series controllers, and third party controllers which implement the XInput protocol.</string>
        </property>
        <property name="wordWrap">
         <bool>true</bool>
        </property>
       </widget>
      </item>
      <item row="1" column="0">
       <widget class="QCheckBox" name="enableXInputSource">
        <property name="text">
         <string>Enable XInput Input Source</string>
        </property>
       </widget>
      </item>
     </layout>
    </widget>
   </item>
   <item row="2" column="0">
    <widget class="QGroupBox" name="dinputGroup">
     <property name="title">
      <string>DInput Source</string>
     </property>
     <layout class="QGridLayout" name="gridLayout_6">
      <item row="0" column="0">
       <widget class="QLabel" name="label_9">
        <property name="text">
         <string>The DInput source provides support for legacy controllers which do not support XInput. Accessing these controllers via SDL instead is recommended, but DirectInput can be used if they are not compatible with SDL.</string>
        </property>
        <property name="wordWrap">
         <bool>true</bool>
        </property>
       </widget>
      </item>
      <item row="1" column="0">
       <widget class="QCheckBox" name="enableDInputSource">
        <property name="text">
         <string>Enable DInput Input Source</string>
        </property>
       </widget>
      </item>
     </layout>
    </widget>
   </item>
   <item row="6" column="0">
    <spacer name="verticalSpacer">
     <property name="orientation">
      <enum>Qt::Vertical</enum>
     </property>
     <property name="sizeHint" stdset="0">
      <size>
       <width>20</width>
       <height>45</height>
      </size>
     </property>
    </spacer>
   </item>
   <item row="5" column="0">
    <widget class="QGroupBox" name="profileSettings">
     <property name="title">
      <string>Profile Settings</string>
     </property>
     <layout class="QGridLayout" name="gridLayout_5">
      <item row="0" column="0">
       <widget class="QLabel" name="label_4">
        <property name="text">
         <string>When this option is enabled, hotkeys can be set in this input profile, and will be used instead of the global hotkeys. By default, hotkeys are always shared between all profiles.</string>
        </property>
        <property name="wordWrap">
         <bool>true</bool>
        </property>
       </widget>
      </item>
      <item row="1" column="0">
       <widget class="QCheckBox" name="useProfileHotkeyBindings">
        <property name="text">
         <string>Use Per-Profile Hotkeys</string>
        </property>
       </widget>
      </item>
     </layout>
    </widget>
   </item>
   <item row="4" column="0">
    <widget class="QGroupBox" name="multitapGroup">
     <property name="title">
      <string>Controller Multitap</string>
     </property>
     <layout class="QGridLayout" name="gridLayout_4">
      <item row="0" column="0" colspan="2">
       <widget class="QLabel" name="label">
        <property name="text">
         <string>The multitap enables up to 8 controllers to be connected to the console. Each multitap provides 4 ports. Multitap is not supported by all games.</string>
        </property>
        <property name="wordWrap">
         <bool>true</bool>
        </property>
       </widget>
      </item>
      <item row="1" column="0">
       <widget class="QCheckBox" name="multitapPort1">
        <property name="text">
         <string>Multitap on Console Port 1</string>
        </property>
       </widget>
      </item>
      <item row="1" column="1">
       <widget class="QCheckBox" name="multitapPort2">
        <property name="text">
         <string>Multitap on Console Port 2</string>
        </property>
       </widget>
      </item>
     </layout>
    </widget>
   </item>
   <item row="3" column="0">
    <widget class="QGroupBox" name="mouseGroup">
     <property name="title">
      <string>Mouse/Pointer Source</string>
     </property>
     <layout class="QFormLayout" name="formLayout">
      <item row="0" column="0" colspan="2">
       <widget class="QLabel" name="label_7">
        <property name="text">
         <string>Using raw input improves precision when you bind controller sticks to the mouse pointer. Also enables multiple mice to be used.</string>
        </property>
        <property name="wordWrap">
         <bool>true</bool>
        </property>
       </widget>
      </item>
      <item row="1" column="0">
       <widget class="QLabel" name="label_5">
        <property name="text">
         <string>Horizontal Sensitivity:</string>
        </property>
       </widget>
      </item>
      <item row="1" column="1">
       <layout class="QHBoxLayout" name="horizontalLayout">
        <item>
         <widget class="QSlider" name="pointerXScale">
          <property name="sizePolicy">
           <sizepolicy hsizetype="Expanding" vsizetype="Fixed">
            <horstretch>0</horstretch>
            <verstretch>0</verstretch>
           </sizepolicy>
          </property>
          <property name="minimumSize">
           <size>
            <width>150</width>
            <height>0</height>
           </size>
          </property>
          <property name="minimum">
           <number>1</number>
          </property>
          <property name="maximum">
           <number>30</number>
          </property>
          <property name="orientation">
           <enum>Qt::Horizontal</enum>
          </property>
         </widget>
        </item>
        <item>
         <widget class="QLabel" name="pointerXScaleLabel">
          <property name="sizePolicy">
           <sizepolicy hsizetype="Fixed" vsizetype="Preferred">
            <horstretch>0</horstretch>
            <verstretch>0</verstretch>
           </sizepolicy>
          </property>
          <property name="minimumSize">
           <size>
            <width>20</width>
            <height>0</height>
           </size>
          </property>
          <property name="text">
           <string>10</string>
          </property>
         </widget>
        </item>
       </layout>
      </item>
      <item row="2" column="0">
       <widget class="QLabel" name="label_6">
        <property name="text">
         <string>Vertical Sensitivity:</string>
        </property>
       </widget>
      </item>
      <item row="2" column="1">
       <layout class="QHBoxLayout" name="horizontalLayout_2">
        <item>
         <widget class="QSlider" name="pointerYScale">
          <property name="sizePolicy">
           <sizepolicy hsizetype="Expanding" vsizetype="Fixed">
            <horstretch>0</horstretch>
            <verstretch>0</verstretch>
           </sizepolicy>
          </property>
          <property name="minimumSize">
           <size>
            <width>150</width>
            <height>0</height>
           </size>
          </property>
          <property name="minimum">
           <number>1</number>
          </property>
          <property name="maximum">
           <number>30</number>
          </property>
          <property name="orientation">
           <enum>Qt::Horizontal</enum>
          </property>
         </widget>
        </item>
        <item>
         <widget class="QLabel" name="pointerYScaleLabel">
          <property name="sizePolicy">
           <sizepolicy hsizetype="Fixed" vsizetype="Preferred">
            <horstretch>0</horstretch>
            <verstretch>0</verstretch>
           </sizepolicy>
          </property>
          <property name="minimumSize">
           <size>
            <width>20</width>
            <height>0</height>
           </size>
          </property>
          <property name="text">
           <string>10</string>
          </property>
         </widget>
        </item>
       </layout>
      </item>
      <item row="3" column="0" colspan="2">
       <layout class="QHBoxLayout" name="horizontalLayout_3">
        <item>
         <widget class="QCheckBox" name="enableMouseMapping">
          <property name="text">
           <string>Enable Mouse Mapping</string>
          </property>
         </widget>
        </item>
       </layout>
      </item>
     </layout>
    </widget>
   </item>
   <item row="0" column="1" rowspan="7">
>>>>>>> 5ad8ed43
    <widget class="QGroupBox" name="groupBox_3">
     <property name="title">
      <string>Detected Devices</string>
     </property>
     <layout class="QGridLayout" name="gridLayout">
      <item row="0" column="1" colspan="2">
       <widget class="QListWidget" name="deviceList">
        <property name="minimumSize">
         <size>
          <width>200</width>
          <height>0</height>
         </size>
        </property>
        <property name="maximumSize">
         <size>
          <width>200</width>
          <height>16777215</height>
         </size>
        </property>
       </widget>
      </item>
      <item row="0" column="0">
       <widget class="QScrollArea" name="scrollArea">
        <property name="widgetResizable">
         <bool>true</bool>
        </property>
        <widget class="QWidget" name="scrollAreaWidgetContents">
         <property name="geometry">
          <rect>
           <x>0</x>
           <y>0</y>
           <width>744</width>
           <height>809</height>
          </rect>
         </property>
         <layout class="QVBoxLayout" name="verticalLayout_2">
          <item>
           <widget class="QGroupBox" name="sdlGroup">
            <property name="title">
             <string>SDL Input Source</string>
            </property>
            <layout class="QGridLayout" name="gridLayout_2">
             <item row="0" column="0" colspan="2">
              <widget class="QLabel" name="label_2">
               <property name="text">
                <string>The SDL input source supports most controllers, and provides advanced functionality for DualShock 4 / DualSense pads in Bluetooth mode (Vibration / LED Control).</string>
               </property>
               <property name="wordWrap">
                <bool>true</bool>
               </property>
              </widget>
             </item>
             <item row="1" column="0">
              <widget class="QCheckBox" name="enableSDLSource">
               <property name="text">
                <string>Enable SDL Input Source</string>
               </property>
              </widget>
             </item>
             <item row="1" column="1">
              <widget class="QCheckBox" name="enableSDLEnhancedMode">
               <property name="text">
                <string>DualShock 4 / DualSense Enhanced Mode</string>
               </property>
              </widget>
             </item>
            </layout>
           </widget>
          </item>
          <item>
           <widget class="QGroupBox" name="xinputGroup">
            <property name="title">
             <string>XInput Source</string>
            </property>
            <layout class="QGridLayout" name="gridLayout_3">
             <item row="0" column="0">
              <widget class="QLabel" name="label_3">
               <property name="text">
                <string>The XInput source provides support for XBox 360 / XBox One / XBox Series controllers, and third party controllers which implement the XInput protocol.</string>
               </property>
               <property name="wordWrap">
                <bool>true</bool>
               </property>
              </widget>
             </item>
             <item row="1" column="0">
              <widget class="QCheckBox" name="enableXInputSource">
               <property name="text">
                <string>Enable XInput Input Source</string>
               </property>
              </widget>
             </item>
            </layout>
           </widget>
          </item>
          <item>
           <widget class="QGroupBox" name="dinputGroup">
            <property name="title">
             <string>DInput Source</string>
            </property>
            <layout class="QGridLayout" name="gridLayout_6">
             <item row="0" column="0">
              <widget class="QLabel" name="label_9">
               <property name="text">
                <string>The DInput source provides support for legacy controllers which do not support XInput. Accessing these controllers via SDL instead is recommended, but DirectInput can be used if they are not compatible with SDL.</string>
               </property>
               <property name="wordWrap">
                <bool>true</bool>
               </property>
              </widget>
             </item>
             <item row="1" column="0">
              <widget class="QCheckBox" name="enableDInputSource">
               <property name="text">
                <string>Enable DInput Input Source</string>
               </property>
              </widget>
             </item>
            </layout>
           </widget>
          </item>
          <item>
           <widget class="QGroupBox" name="mouseGroup">
            <property name="title">
             <string>Mouse/Pointer Source</string>
            </property>
            <layout class="QVBoxLayout" name="verticalLayout">
             <item>
              <widget class="QLabel" name="label_7">
               <property name="sizePolicy">
                <sizepolicy hsizetype="Preferred" vsizetype="Preferred">
                 <horstretch>0</horstretch>
                 <verstretch>0</verstretch>
                </sizepolicy>
               </property>
               <property name="minimumSize">
                <size>
                 <width>0</width>
                 <height>0</height>
                </size>
               </property>
               <property name="text">
                <string>Using raw input improves precision when you bind controller sticks to the mouse pointer. Also enables multiple mice to be used.</string>
               </property>
               <property name="wordWrap">
                <bool>true</bool>
               </property>
              </widget>
             </item>
             <item>
              <layout class="QHBoxLayout" name="EnableMouseMapping">
               <item>
                <widget class="QCheckBox" name="enableMouseMapping">
                 <property name="sizePolicy">
                  <sizepolicy hsizetype="Expanding" vsizetype="Preferred">
                   <horstretch>0</horstretch>
                   <verstretch>0</verstretch>
                  </sizepolicy>
                 </property>
                 <property name="minimumSize">
                  <size>
                   <width>0</width>
                   <height>0</height>
                  </size>
                 </property>
                 <property name="text">
                  <string>Enable Mouse Mapping</string>
                 </property>
                </widget>
               </item>
              </layout>
             </item>
             <item>
              <layout class="QHBoxLayout" name="PointerXSpeed">
               <item>
                <widget class="QLabel" name="pointerXSpeedLabel">
                 <property name="sizePolicy">
                  <sizepolicy hsizetype="Minimum" vsizetype="Preferred">
                   <horstretch>0</horstretch>
                   <verstretch>0</verstretch>
                  </sizepolicy>
                 </property>
                 <property name="minimumSize">
                  <size>
                   <width>80</width>
                   <height>0</height>
                  </size>
                 </property>
                 <property name="text">
                  <string>X Speed</string>
                 </property>
                </widget>
               </item>
               <item>
                <widget class="QSlider" name="pointerXSpeed">
                 <property name="sizePolicy">
                  <sizepolicy hsizetype="Expanding" vsizetype="Preferred">
                   <horstretch>0</horstretch>
                   <verstretch>0</verstretch>
                  </sizepolicy>
                 </property>
                 <property name="minimumSize">
                  <size>
                   <width>0</width>
                   <height>0</height>
                  </size>
                 </property>
                 <property name="minimum">
                  <number>0</number>
                 </property>
                 <property name="maximum">
                  <number>100</number>
                 </property>
                 <property name="orientation">
                  <enum>Qt::Horizontal</enum>
                 </property>
                </widget>
               </item>
               <item>
                <widget class="QLabel" name="pointerXSpeedVal">
                 <property name="sizePolicy">
                  <sizepolicy hsizetype="Fixed" vsizetype="Preferred">
                   <horstretch>0</horstretch>
                   <verstretch>0</verstretch>
                  </sizepolicy>
                 </property>
                 <property name="minimumSize">
                  <size>
                   <width>30</width>
                   <height>0</height>
                  </size>
                 </property>
                 <property name="text">
                  <string>10</string>
                 </property>
                </widget>
               </item>
              </layout>
             </item>
             <item>
              <layout class="QHBoxLayout" name="PointerYSpeed">
               <item>
                <widget class="QLabel" name="pointerYSpeedLabel">
                 <property name="sizePolicy">
                  <sizepolicy hsizetype="Minimum" vsizetype="Preferred">
                   <horstretch>0</horstretch>
                   <verstretch>0</verstretch>
                  </sizepolicy>
                 </property>
                 <property name="minimumSize">
                  <size>
                   <width>80</width>
                   <height>0</height>
                  </size>
                 </property>
                 <property name="text">
                  <string>Y Speed</string>
                 </property>
                </widget>
               </item>
               <item>
                <widget class="QSlider" name="pointerYSpeed">
                 <property name="sizePolicy">
                  <sizepolicy hsizetype="Expanding" vsizetype="Preferred">
                   <horstretch>0</horstretch>
                   <verstretch>0</verstretch>
                  </sizepolicy>
                 </property>
                 <property name="minimumSize">
                  <size>
                   <width>0</width>
                   <height>0</height>
                  </size>
                 </property>
                 <property name="minimum">
                  <number>0</number>
                 </property>
                 <property name="maximum">
                  <number>100</number>
                 </property>
                 <property name="orientation">
                  <enum>Qt::Horizontal</enum>
                 </property>
                </widget>
               </item>
               <item>
                <widget class="QLabel" name="pointerYSpeedVal">
                 <property name="sizePolicy">
                  <sizepolicy hsizetype="Fixed" vsizetype="Preferred">
                   <horstretch>0</horstretch>
                   <verstretch>0</verstretch>
                  </sizepolicy>
                 </property>
                 <property name="minimumSize">
                  <size>
                   <width>30</width>
                   <height>0</height>
                  </size>
                 </property>
                 <property name="text">
                  <string>10</string>
                 </property>
                </widget>
               </item>
              </layout>
             </item>
             <item>
              <layout class="QHBoxLayout" name="PointerXDeadZone">
               <item>
                <widget class="QLabel" name="pointerXDeadZoneLabel">
                 <property name="sizePolicy">
                  <sizepolicy hsizetype="Minimum" vsizetype="Preferred">
                   <horstretch>0</horstretch>
                   <verstretch>0</verstretch>
                  </sizepolicy>
                 </property>
                 <property name="minimumSize">
                  <size>
                   <width>80</width>
                   <height>0</height>
                  </size>
                 </property>
                 <property name="text">
                  <string>X Dead Zone</string>
                 </property>
                </widget>
               </item>
               <item>
                <widget class="QSlider" name="pointerXDeadZone">
                 <property name="sizePolicy">
                  <sizepolicy hsizetype="Expanding" vsizetype="Preferred">
                   <horstretch>0</horstretch>
                   <verstretch>0</verstretch>
                  </sizepolicy>
                 </property>
                 <property name="minimumSize">
                  <size>
                   <width>0</width>
                   <height>0</height>
                  </size>
                 </property>
                 <property name="minimum">
                  <number>0</number>
                 </property>
                 <property name="maximum">
                  <number>100</number>
                 </property>
                 <property name="orientation">
                  <enum>Qt::Horizontal</enum>
                 </property>
                </widget>
               </item>
               <item>
                <widget class="QLabel" name="pointerXDeadZoneVal">
                 <property name="sizePolicy">
                  <sizepolicy hsizetype="Fixed" vsizetype="Preferred">
                   <horstretch>0</horstretch>
                   <verstretch>0</verstretch>
                  </sizepolicy>
                 </property>
                 <property name="minimumSize">
                  <size>
                   <width>30</width>
                   <height>0</height>
                  </size>
                 </property>
                 <property name="text">
                  <string>10</string>
                 </property>
                </widget>
               </item>
              </layout>
             </item>
             <item>
              <layout class="QHBoxLayout" name="PointerYDeadZone">
               <item>
                <widget class="QLabel" name="pointerYDeadZoneLabel">
                 <property name="sizePolicy">
                  <sizepolicy hsizetype="Minimum" vsizetype="Preferred">
                   <horstretch>0</horstretch>
                   <verstretch>0</verstretch>
                  </sizepolicy>
                 </property>
                 <property name="minimumSize">
                  <size>
                   <width>80</width>
                   <height>0</height>
                  </size>
                 </property>
                 <property name="text">
                  <string>Y Dead Zone</string>
                 </property>
                </widget>
               </item>
               <item>
                <widget class="QSlider" name="pointerYDeadZone">
                 <property name="sizePolicy">
                  <sizepolicy hsizetype="Expanding" vsizetype="Preferred">
                   <horstretch>0</horstretch>
                   <verstretch>0</verstretch>
                  </sizepolicy>
                 </property>
                 <property name="minimumSize">
                  <size>
                   <width>0</width>
                   <height>0</height>
                  </size>
                 </property>
                 <property name="minimum">
                  <number>0</number>
                 </property>
                 <property name="maximum">
                  <number>100</number>
                 </property>
                 <property name="orientation">
                  <enum>Qt::Horizontal</enum>
                 </property>
                </widget>
               </item>
               <item>
                <widget class="QLabel" name="pointerYDeadZoneVal">
                 <property name="sizePolicy">
                  <sizepolicy hsizetype="Fixed" vsizetype="Preferred">
                   <horstretch>0</horstretch>
                   <verstretch>0</verstretch>
                  </sizepolicy>
                 </property>
                 <property name="minimumSize">
                  <size>
                   <width>30</width>
                   <height>0</height>
                  </size>
                 </property>
                 <property name="text">
                  <string>10</string>
                 </property>
                </widget>
               </item>
              </layout>
             </item>
             <item>
              <layout class="QHBoxLayout" name="PointerInertia">
               <item>
                <widget class="QLabel" name="pointerInertiaLabel">
                 <property name="sizePolicy">
                  <sizepolicy hsizetype="Minimum" vsizetype="Preferred">
                   <horstretch>0</horstretch>
                   <verstretch>0</verstretch>
                  </sizepolicy>
                 </property>
                 <property name="minimumSize">
                  <size>
                   <width>80</width>
                   <height>0</height>
                  </size>
                 </property>
                 <property name="text">
                  <string>Inertia</string>
                 </property>
                </widget>
               </item>
               <item>
                <widget class="QSlider" name="pointerInertia">
                 <property name="sizePolicy">
                  <sizepolicy hsizetype="Expanding" vsizetype="Preferred">
                   <horstretch>0</horstretch>
                   <verstretch>0</verstretch>
                  </sizepolicy>
                 </property>
                 <property name="minimumSize">
                  <size>
                   <width>0</width>
                   <height>0</height>
                  </size>
                 </property>
                 <property name="minimum">
                  <number>0</number>
                 </property>
                 <property name="maximum">
                  <number>100</number>
                 </property>
                 <property name="orientation">
                  <enum>Qt::Horizontal</enum>
                 </property>
                </widget>
               </item>
               <item>
                <widget class="QLabel" name="pointerInertiaVal">
                 <property name="sizePolicy">
                  <sizepolicy hsizetype="Fixed" vsizetype="Preferred">
                   <horstretch>0</horstretch>
                   <verstretch>0</verstretch>
                  </sizepolicy>
                 </property>
                 <property name="minimumSize">
                  <size>
                   <width>30</width>
                   <height>0</height>
                  </size>
                 </property>
                 <property name="text">
                  <string>10</string>
                 </property>
                </widget>
               </item>
              </layout>
             </item>
            </layout>
           </widget>
          </item>
          <item>
           <widget class="QGroupBox" name="multitapGroup">
            <property name="title">
             <string>Controller Multitap</string>
            </property>
            <property name="alignment">
             <set>Qt::AlignLeading|Qt::AlignLeft|Qt::AlignVCenter</set>
            </property>
            <layout class="QGridLayout" name="gridLayout_4">
             <item row="0" column="0" colspan="2">
              <widget class="QLabel" name="label">
               <property name="text">
                <string>The multitap enables up to 8 controllers to be connected to the console. Each multitap provides 4 ports. Multitap is not supported by all games.</string>
               </property>
               <property name="wordWrap">
                <bool>true</bool>
               </property>
              </widget>
             </item>
             <item row="1" column="1">
              <widget class="QCheckBox" name="multitapPort2">
               <property name="text">
                <string>Multitap on Console Port 2</string>
               </property>
              </widget>
             </item>
             <item row="1" column="0">
              <widget class="QCheckBox" name="multitapPort1">
               <property name="text">
                <string>Multitap on Console Port 1</string>
               </property>
              </widget>
             </item>
            </layout>
           </widget>
          </item>
          <item>
           <widget class="QGroupBox" name="profileSettings">
            <property name="title">
             <string>Profile Settings</string>
            </property>
            <layout class="QGridLayout" name="gridLayout_5">
             <item row="0" column="0">
              <widget class="QLabel" name="label_4">
               <property name="text">
                <string>When this option is enabled, hotkeys can be set in this input profile, and will be used instead of the global hotkeys. By default, hotkeys are always shared between all profiles.</string>
               </property>
               <property name="wordWrap">
                <bool>true</bool>
               </property>
              </widget>
             </item>
             <item row="1" column="0">
              <widget class="QCheckBox" name="useProfileHotkeyBindings">
               <property name="text">
                <string>Use Per-Profile Hotkeys</string>
               </property>
              </widget>
             </item>
            </layout>
           </widget>
          </item>
         </layout>
        </widget>
       </widget>
      </item>
     </layout>
    </widget>
   </item>
  </layout>
 </widget>
 <resources/>
 <connections/>
</ui><|MERGE_RESOLUTION|>--- conflicted
+++ resolved
@@ -6,7 +6,7 @@
    <rect>
     <x>0</x>
     <y>0</y>
-    <width>972</width>
+    <width>984</width>
     <height>847</height>
    </rect>
   </property>
@@ -32,324 +32,7 @@
    <property name="bottomMargin">
     <number>0</number>
    </property>
-<<<<<<< HEAD
    <item row="0" column="0" rowspan="2">
-=======
-   <item row="0" column="0">
-    <widget class="QGroupBox" name="sdlGroup">
-     <property name="title">
-      <string>SDL Input Source</string>
-     </property>
-     <layout class="QGridLayout" name="gridLayout_2">
-      <item row="0" column="0" colspan="2">
-       <widget class="QLabel" name="label_2">
-        <property name="text">
-         <string>The SDL input source supports most controllers, and provides advanced functionality for DualShock 4 / DualSense pads in Bluetooth mode (Vibration / LED Control).</string>
-        </property>
-        <property name="wordWrap">
-         <bool>true</bool>
-        </property>
-       </widget>
-      </item>
-      <item row="1" column="0">
-       <widget class="QCheckBox" name="enableSDLSource">
-        <property name="text">
-         <string>Enable SDL Input Source</string>
-        </property>
-       </widget>
-      </item>
-      <item row="1" column="1">
-       <layout class="QHBoxLayout" name="horizontalLayout_4">
-        <item>
-         <widget class="QCheckBox" name="enableSDLEnhancedMode">
-          <property name="text">
-           <string>DualShock 4 / DualSense Enhanced Mode</string>
-          </property>
-         </widget>
-        </item>
-        <item>
-         <widget class="QToolButton" name="ledSettings">
-          <property name="toolTip">
-           <string>Controller LED Settings</string>
-          </property>
-          <property name="icon">
-           <iconset theme="lightbulb-line">
-            <normaloff>.</normaloff>.
-           </iconset>
-          </property>
-         </widget>
-        </item>
-       </layout>
-      </item>
-     </layout>
-    </widget>
-   </item>
-   <item row="1" column="0">
-    <widget class="QGroupBox" name="xinputGroup">
-     <property name="title">
-      <string>XInput Source</string>
-     </property>
-     <layout class="QGridLayout" name="gridLayout_3">
-      <item row="0" column="0">
-       <widget class="QLabel" name="label_3">
-        <property name="text">
-         <string>The XInput source provides support for XBox 360 / XBox One / XBox Series controllers, and third party controllers which implement the XInput protocol.</string>
-        </property>
-        <property name="wordWrap">
-         <bool>true</bool>
-        </property>
-       </widget>
-      </item>
-      <item row="1" column="0">
-       <widget class="QCheckBox" name="enableXInputSource">
-        <property name="text">
-         <string>Enable XInput Input Source</string>
-        </property>
-       </widget>
-      </item>
-     </layout>
-    </widget>
-   </item>
-   <item row="2" column="0">
-    <widget class="QGroupBox" name="dinputGroup">
-     <property name="title">
-      <string>DInput Source</string>
-     </property>
-     <layout class="QGridLayout" name="gridLayout_6">
-      <item row="0" column="0">
-       <widget class="QLabel" name="label_9">
-        <property name="text">
-         <string>The DInput source provides support for legacy controllers which do not support XInput. Accessing these controllers via SDL instead is recommended, but DirectInput can be used if they are not compatible with SDL.</string>
-        </property>
-        <property name="wordWrap">
-         <bool>true</bool>
-        </property>
-       </widget>
-      </item>
-      <item row="1" column="0">
-       <widget class="QCheckBox" name="enableDInputSource">
-        <property name="text">
-         <string>Enable DInput Input Source</string>
-        </property>
-       </widget>
-      </item>
-     </layout>
-    </widget>
-   </item>
-   <item row="6" column="0">
-    <spacer name="verticalSpacer">
-     <property name="orientation">
-      <enum>Qt::Vertical</enum>
-     </property>
-     <property name="sizeHint" stdset="0">
-      <size>
-       <width>20</width>
-       <height>45</height>
-      </size>
-     </property>
-    </spacer>
-   </item>
-   <item row="5" column="0">
-    <widget class="QGroupBox" name="profileSettings">
-     <property name="title">
-      <string>Profile Settings</string>
-     </property>
-     <layout class="QGridLayout" name="gridLayout_5">
-      <item row="0" column="0">
-       <widget class="QLabel" name="label_4">
-        <property name="text">
-         <string>When this option is enabled, hotkeys can be set in this input profile, and will be used instead of the global hotkeys. By default, hotkeys are always shared between all profiles.</string>
-        </property>
-        <property name="wordWrap">
-         <bool>true</bool>
-        </property>
-       </widget>
-      </item>
-      <item row="1" column="0">
-       <widget class="QCheckBox" name="useProfileHotkeyBindings">
-        <property name="text">
-         <string>Use Per-Profile Hotkeys</string>
-        </property>
-       </widget>
-      </item>
-     </layout>
-    </widget>
-   </item>
-   <item row="4" column="0">
-    <widget class="QGroupBox" name="multitapGroup">
-     <property name="title">
-      <string>Controller Multitap</string>
-     </property>
-     <layout class="QGridLayout" name="gridLayout_4">
-      <item row="0" column="0" colspan="2">
-       <widget class="QLabel" name="label">
-        <property name="text">
-         <string>The multitap enables up to 8 controllers to be connected to the console. Each multitap provides 4 ports. Multitap is not supported by all games.</string>
-        </property>
-        <property name="wordWrap">
-         <bool>true</bool>
-        </property>
-       </widget>
-      </item>
-      <item row="1" column="0">
-       <widget class="QCheckBox" name="multitapPort1">
-        <property name="text">
-         <string>Multitap on Console Port 1</string>
-        </property>
-       </widget>
-      </item>
-      <item row="1" column="1">
-       <widget class="QCheckBox" name="multitapPort2">
-        <property name="text">
-         <string>Multitap on Console Port 2</string>
-        </property>
-       </widget>
-      </item>
-     </layout>
-    </widget>
-   </item>
-   <item row="3" column="0">
-    <widget class="QGroupBox" name="mouseGroup">
-     <property name="title">
-      <string>Mouse/Pointer Source</string>
-     </property>
-     <layout class="QFormLayout" name="formLayout">
-      <item row="0" column="0" colspan="2">
-       <widget class="QLabel" name="label_7">
-        <property name="text">
-         <string>Using raw input improves precision when you bind controller sticks to the mouse pointer. Also enables multiple mice to be used.</string>
-        </property>
-        <property name="wordWrap">
-         <bool>true</bool>
-        </property>
-       </widget>
-      </item>
-      <item row="1" column="0">
-       <widget class="QLabel" name="label_5">
-        <property name="text">
-         <string>Horizontal Sensitivity:</string>
-        </property>
-       </widget>
-      </item>
-      <item row="1" column="1">
-       <layout class="QHBoxLayout" name="horizontalLayout">
-        <item>
-         <widget class="QSlider" name="pointerXScale">
-          <property name="sizePolicy">
-           <sizepolicy hsizetype="Expanding" vsizetype="Fixed">
-            <horstretch>0</horstretch>
-            <verstretch>0</verstretch>
-           </sizepolicy>
-          </property>
-          <property name="minimumSize">
-           <size>
-            <width>150</width>
-            <height>0</height>
-           </size>
-          </property>
-          <property name="minimum">
-           <number>1</number>
-          </property>
-          <property name="maximum">
-           <number>30</number>
-          </property>
-          <property name="orientation">
-           <enum>Qt::Horizontal</enum>
-          </property>
-         </widget>
-        </item>
-        <item>
-         <widget class="QLabel" name="pointerXScaleLabel">
-          <property name="sizePolicy">
-           <sizepolicy hsizetype="Fixed" vsizetype="Preferred">
-            <horstretch>0</horstretch>
-            <verstretch>0</verstretch>
-           </sizepolicy>
-          </property>
-          <property name="minimumSize">
-           <size>
-            <width>20</width>
-            <height>0</height>
-           </size>
-          </property>
-          <property name="text">
-           <string>10</string>
-          </property>
-         </widget>
-        </item>
-       </layout>
-      </item>
-      <item row="2" column="0">
-       <widget class="QLabel" name="label_6">
-        <property name="text">
-         <string>Vertical Sensitivity:</string>
-        </property>
-       </widget>
-      </item>
-      <item row="2" column="1">
-       <layout class="QHBoxLayout" name="horizontalLayout_2">
-        <item>
-         <widget class="QSlider" name="pointerYScale">
-          <property name="sizePolicy">
-           <sizepolicy hsizetype="Expanding" vsizetype="Fixed">
-            <horstretch>0</horstretch>
-            <verstretch>0</verstretch>
-           </sizepolicy>
-          </property>
-          <property name="minimumSize">
-           <size>
-            <width>150</width>
-            <height>0</height>
-           </size>
-          </property>
-          <property name="minimum">
-           <number>1</number>
-          </property>
-          <property name="maximum">
-           <number>30</number>
-          </property>
-          <property name="orientation">
-           <enum>Qt::Horizontal</enum>
-          </property>
-         </widget>
-        </item>
-        <item>
-         <widget class="QLabel" name="pointerYScaleLabel">
-          <property name="sizePolicy">
-           <sizepolicy hsizetype="Fixed" vsizetype="Preferred">
-            <horstretch>0</horstretch>
-            <verstretch>0</verstretch>
-           </sizepolicy>
-          </property>
-          <property name="minimumSize">
-           <size>
-            <width>20</width>
-            <height>0</height>
-           </size>
-          </property>
-          <property name="text">
-           <string>10</string>
-          </property>
-         </widget>
-        </item>
-       </layout>
-      </item>
-      <item row="3" column="0" colspan="2">
-       <layout class="QHBoxLayout" name="horizontalLayout_3">
-        <item>
-         <widget class="QCheckBox" name="enableMouseMapping">
-          <property name="text">
-           <string>Enable Mouse Mapping</string>
-          </property>
-         </widget>
-        </item>
-       </layout>
-      </item>
-     </layout>
-    </widget>
-   </item>
-   <item row="0" column="1" rowspan="7">
->>>>>>> 5ad8ed43
     <widget class="QGroupBox" name="groupBox_3">
      <property name="title">
       <string>Detected Devices</string>
@@ -381,7 +64,7 @@
           <rect>
            <x>0</x>
            <y>0</y>
-           <width>744</width>
+           <width>756</width>
            <height>809</height>
           </rect>
          </property>
@@ -392,6 +75,13 @@
              <string>SDL Input Source</string>
             </property>
             <layout class="QGridLayout" name="gridLayout_2">
+             <item row="1" column="0">
+              <widget class="QCheckBox" name="enableSDLSource">
+               <property name="text">
+                <string>Enable SDL Input Source</string>
+               </property>
+              </widget>
+             </item>
              <item row="0" column="0" colspan="2">
               <widget class="QLabel" name="label_2">
                <property name="text">
@@ -402,19 +92,23 @@
                </property>
               </widget>
              </item>
-             <item row="1" column="0">
-              <widget class="QCheckBox" name="enableSDLSource">
-               <property name="text">
-                <string>Enable SDL Input Source</string>
-               </property>
-              </widget>
-             </item>
              <item row="1" column="1">
-              <widget class="QCheckBox" name="enableSDLEnhancedMode">
-               <property name="text">
-                <string>DualShock 4 / DualSense Enhanced Mode</string>
-               </property>
-              </widget>
+              <layout class="QHBoxLayout" name="horizontalLayout">
+               <item>
+                <widget class="QCheckBox" name="enableSDLEnhancedMode">
+                 <property name="text">
+                  <string>DualShock 4 / DualSense Enhanced Mode</string>
+                 </property>
+                </widget>
+               </item>
+               <item>
+                <widget class="QToolButton" name="ledSettings">
+                 <property name="text">
+                  <string>...</string>
+                 </property>
+                </widget>
+               </item>
+              </layout>
              </item>
             </layout>
            </widget>
