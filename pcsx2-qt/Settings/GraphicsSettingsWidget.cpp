--- conflicted
+++ resolved
@@ -592,12 +592,8 @@
 			   "too."));
 
 		dialog->registerWidgetHelp(m_ui.alignSprite, tr("Align Sprite"), tr("Unchecked"),
-<<<<<<< HEAD
 			//: Namco: a game publisher and development company. Leave the name as-is. Ace Combat, Tekken, Soul Calibur: game names. Leave as-is or use official translations.
-			tr("Fixes issues with upscaling(vertical lines) in Namco games like Ace Combat, Tekken, Soul Calibur, etc."));
-=======
 			tr("Fixes issues with upscaling (vertical lines) in Namco games like Ace Combat, Tekken, Soul Calibur, etc."));
->>>>>>> 2a306cbd
 
 		//: Wild Arms: name of a game series. Leave as-is or use an official translation.
 		dialog->registerWidgetHelp(m_ui.wildHack, tr("Wild Arms Hack"), tr("Unchecked"),
