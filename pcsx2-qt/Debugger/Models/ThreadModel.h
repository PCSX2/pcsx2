/*  PCSX2 - PS2 Emulator for PCs
 *  Copyright (C) 2002-2023  PCSX2 Dev Team
 *
 *  PCSX2 is free software: you can redistribute it and/or modify it under the terms
 *  of the GNU Lesser General Public License as published by the Free Software Found-
 *  ation, either version 3 of the License, or (at your option) any later version.
 *
 *  PCSX2 is distributed in the hope that it will be useful, but WITHOUT ANY WARRANTY;
 *  without even the implied warranty of MERCHANTABILITY or FITNESS FOR A PARTICULAR
 *  PURPOSE.  See the GNU General Public License for more details.
 *
 *  You should have received a copy of the GNU General Public License along with PCSX2.
 *  If not, see <http://www.gnu.org/licenses/>.
 */

#pragma once

#include <QtCore/QAbstractTableModel>

#include "DebugTools/DebugInterface.h"
#include "DebugTools/BiosDebugData.h"

#include <map>

class ThreadModel : public QAbstractTableModel
{
	Q_OBJECT

public:
	enum ThreadColumns : int
	{
		ID = 0,
		PC,
		ENTRY,
		PRIORITY,
		STATE,
		WAIT_TYPE,
		COLUMN_COUNT
	};

	explicit ThreadModel(DebugInterface& cpu, QObject* parent = nullptr);

	int rowCount(const QModelIndex& parent = QModelIndex()) const override;
	int columnCount(const QModelIndex& parent = QModelIndex()) const override;
	QVariant data(const QModelIndex& index, int role = Qt::DisplayRole) const override;
	QVariant headerData(int section, Qt::Orientation orientation, int role) const override;

	void refreshData();

private:
<<<<<<< HEAD
	const std::map<int, QString> ThreadStateStrings{
		//ADDING I18N comments here because the context string added by QtLinguist does not mention that these are thread states.
		//:I18N COMMENT: Refers to a Thread State in the Debugger.
		{THS_BAD, tr("BAD")},
		//:I18N COMMENT: Refers to a Thread State in the Debugger.
		{THS_RUN, tr("RUN")},
		//:I18N COMMENT: Refers to a Thread State in the Debugger.
		{THS_READY, tr("READY")},
		//:I18N COMMENT: Refers to a Thread State in the Debugger.
		{THS_WAIT, tr("WAIT")},
		//:I18N COMMENT: Refers to a Thread State in the Debugger.
		{THS_SUSPEND, tr("SUSPEND")},
		//:I18N COMMENT: Refers to a Thread State in the Debugger.
		{THS_WAIT_SUSPEND, tr("WAIT SUSPEND")},
		//:I18N COMMENT: Refers to a Thread State in the Debugger.
		{THS_DORMANT, tr("DORMANT")}};

	const std::map<int, QString> ThreadWaitStrings{
		//ADDING I18N comments here because the context string added by QtLinguist does not mention that these are thread wait states.
		//:I18N COMMENT: Refers to a Thread Wait State in the Debugger.
		{WAIT_NONE, tr("NONE")},
		//:I18N COMMENT: Refers to a Thread Wait State in the Debugger.
		{WAIT_WAKEUP_REQ, tr("WAKEUP REQUEST")},
		//:I18N COMMENT: Refers to a Thread Wait State in the Debugger.
		{WAIT_SEMA, tr("SEMAPHORE")}};
=======
	const std::map<ThreadStatus, QString> ThreadStateStrings{
		{ThreadStatus::THS_BAD, tr("BAD")},
		{ThreadStatus::THS_RUN, tr("RUN")},
		{ThreadStatus::THS_READY, tr("READY")},
		{ThreadStatus::THS_WAIT, tr("WAIT")},
		{ThreadStatus::THS_SUSPEND, tr("SUSPEND")},
		{ThreadStatus::THS_WAIT_SUSPEND, tr("WAIT SUSPEND")},
		{ThreadStatus::THS_DORMANT, tr("DORMANT")},
	};

	const std::map<WaitState, QString> ThreadWaitStrings{
		{WaitState::NONE, tr("NONE")},
		{WaitState::WAKEUP_REQ, tr("WAKEUP REQUEST")},
		{WaitState::SEMA, tr("SEMAPHORE")},
		{WaitState::SLEEP, tr("SLEEP")},
		{WaitState::DELAY, tr("DELAY")},
		{WaitState::EVENTFLAG, tr("EVENTFLAG")},
		{WaitState::MBOX, tr("MBOX")},
		{WaitState::VPOOL, tr("VPOOL")},
		{WaitState::FIXPOOL, tr("FIXPOOL")},
	};
>>>>>>> 4af25d20

	DebugInterface& m_cpu;
};<|MERGE_RESOLUTION|>--- conflicted
+++ resolved
@@ -48,55 +48,45 @@
 	void refreshData();
 
 private:
-<<<<<<< HEAD
-	const std::map<int, QString> ThreadStateStrings{
+	const std::map<ThreadStatus, QString> ThreadStateStrings{
 		//ADDING I18N comments here because the context string added by QtLinguist does not mention that these are thread states.
 		//:I18N COMMENT: Refers to a Thread State in the Debugger.
-		{THS_BAD, tr("BAD")},
+		{ThreadStatus::THS_BAD, tr("BAD")},
 		//:I18N COMMENT: Refers to a Thread State in the Debugger.
-		{THS_RUN, tr("RUN")},
+		{ThreadStatus::THS_RUN, tr("RUN")},
 		//:I18N COMMENT: Refers to a Thread State in the Debugger.
-		{THS_READY, tr("READY")},
+		{ThreadStatus::THS_READY, tr("READY")},
 		//:I18N COMMENT: Refers to a Thread State in the Debugger.
-		{THS_WAIT, tr("WAIT")},
+		{ThreadStatus::THS_WAIT, tr("WAIT")},
 		//:I18N COMMENT: Refers to a Thread State in the Debugger.
-		{THS_SUSPEND, tr("SUSPEND")},
+		{ThreadStatus::THS_SUSPEND, tr("SUSPEND")},
 		//:I18N COMMENT: Refers to a Thread State in the Debugger.
-		{THS_WAIT_SUSPEND, tr("WAIT SUSPEND")},
+		{ThreadStatus::THS_WAIT_SUSPEND, tr("WAIT SUSPEND")},
 		//:I18N COMMENT: Refers to a Thread State in the Debugger.
-		{THS_DORMANT, tr("DORMANT")}};
-
-	const std::map<int, QString> ThreadWaitStrings{
-		//ADDING I18N comments here because the context string added by QtLinguist does not mention that these are thread wait states.
-		//:I18N COMMENT: Refers to a Thread Wait State in the Debugger.
-		{WAIT_NONE, tr("NONE")},
-		//:I18N COMMENT: Refers to a Thread Wait State in the Debugger.
-		{WAIT_WAKEUP_REQ, tr("WAKEUP REQUEST")},
-		//:I18N COMMENT: Refers to a Thread Wait State in the Debugger.
-		{WAIT_SEMA, tr("SEMAPHORE")}};
-=======
-	const std::map<ThreadStatus, QString> ThreadStateStrings{
-		{ThreadStatus::THS_BAD, tr("BAD")},
-		{ThreadStatus::THS_RUN, tr("RUN")},
-		{ThreadStatus::THS_READY, tr("READY")},
-		{ThreadStatus::THS_WAIT, tr("WAIT")},
-		{ThreadStatus::THS_SUSPEND, tr("SUSPEND")},
-		{ThreadStatus::THS_WAIT_SUSPEND, tr("WAIT SUSPEND")},
 		{ThreadStatus::THS_DORMANT, tr("DORMANT")},
 	};
 
-	const std::map<WaitState, QString> ThreadWaitStrings{
+	const std::map<WaitState, QString> ThreadWaitStrings{{
+		//ADDING I18N comments here because the context string added by QtLinguist does not mention that these are thread wait states.
+		//:I18N COMMENT: Refers to a Thread Wait State in the Debugger.
 		{WaitState::NONE, tr("NONE")},
+		//:I18N COMMENT: Refers to a Thread Wait State in the Debugger.
 		{WaitState::WAKEUP_REQ, tr("WAKEUP REQUEST")},
+		//:I18N COMMENT: Refers to a Thread Wait State in the Debugger.
 		{WaitState::SEMA, tr("SEMAPHORE")},
+		//:I18N COMMENT: Refers to a Thread Wait State in the Debugger.
 		{WaitState::SLEEP, tr("SLEEP")},
+		//:I18N COMMENT: Refers to a Thread Wait State in the Debugger.
 		{WaitState::DELAY, tr("DELAY")},
+		//:I18N COMMENT: Refers to a Thread Wait State in the Debugger.
 		{WaitState::EVENTFLAG, tr("EVENTFLAG")},
+		//:I18N COMMENT: Refers to a Thread Wait State in the Debugger.
 		{WaitState::MBOX, tr("MBOX")},
+		//:I18N COMMENT: Refers to a Thread Wait State in the Debugger.
 		{WaitState::VPOOL, tr("VPOOL")},
+		//:I18N COMMENT: Refers to a Thread Wait State in the Debugger.
 		{WaitState::FIXPOOL, tr("FIXPOOL")},
 	};
->>>>>>> 4af25d20
 
 	DebugInterface& m_cpu;
 };